"""
    Writers

Abstracts writing dimensioned data so that output can be to a NetCDF
file or to a JLD2 file.

Currently, a single file per time of writing is envisioned. Thus, a
`t` dimension is implicitly defined as `[1]`.
"""

module Writers

export AbstractWriter, NetCDFWriter, JLD2Writer, write_data, full_name
<<<<<<< HEAD

abstract type AbstractWriter end

=======

abstract type AbstractWriter end

>>>>>>> b52a7a54
"""
    write_data(
        writer,
        filename,
        dims,
        varvals,
        simtime,
    )

Writes the specified dimension names, dimensions, axes, variable names
and variable values to a file. Specialized by every `Writer` subtype.

# Arguments:
# - `writer`: instance of a subtype of `AbstractWriter`.
# - `filename`: into which to write data (without extension).
# - `dims`: Dict of dimension name to axis.
<<<<<<< HEAD
# - `varvals`: Dict of variable name to array of values.
=======
# - `varvals`: Tuple of a k-tuple of dimension names and a Dict, of
# variable name to k-dimensional array of values.
>>>>>>> b52a7a54
# - `simtime`: Current simulation time.
"""
function write_data end

"""
    full_name(
        writer,
        filename
    )

Appends the appropriate (based on `writer`) extension to the specified
filename.
"""
function full_name(writer::AbstractWriter, filename::String)
    if writer isa NetCDFWriter
        return string(filename, ".nc")
    elseif writer isa JLD2Writer
        return string(filename, ".jld2")
    else
        error("Unrecognized Writer $(writer)")
    end
end

include("netcdf_writer.jl")
include("jld2_writer.jl")

end<|MERGE_RESOLUTION|>--- conflicted
+++ resolved
@@ -11,15 +11,9 @@
 module Writers
 
 export AbstractWriter, NetCDFWriter, JLD2Writer, write_data, full_name
-<<<<<<< HEAD
 
 abstract type AbstractWriter end
 
-=======
-
-abstract type AbstractWriter end
-
->>>>>>> b52a7a54
 """
     write_data(
         writer,
@@ -36,12 +30,8 @@
 # - `writer`: instance of a subtype of `AbstractWriter`.
 # - `filename`: into which to write data (without extension).
 # - `dims`: Dict of dimension name to axis.
-<<<<<<< HEAD
-# - `varvals`: Dict of variable name to array of values.
-=======
 # - `varvals`: Tuple of a k-tuple of dimension names and a Dict, of
 # variable name to k-dimensional array of values.
->>>>>>> b52a7a54
 # - `simtime`: Current simulation time.
 """
 function write_data end
