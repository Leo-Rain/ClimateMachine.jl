export PhasePartition
# Thermodynamic states
export ThermodynamicState,
       PhaseDry,
       PhaseDry_given_pT,
       PhaseEquil,
       PhaseEquil_NewtonMethod,
       PhaseNonEquil,
       TemperatureSHumEquil,
       LiquidIcePotTempSHumEquil,
       LiquidIcePotTempSHumEquil_given_pressure,
       LiquidIcePotTempSHumNonEquil,
       LiquidIcePotTempSHumNonEquil_given_pressure

"""
    PhasePartition

Represents the mass fractions of the moist air mixture.

# Constructors

    PhasePartition(q_tot::Real[, q_liq::Real[, q_ice::Real]])
    PhasePartition(ts::ThermodynamicState)

See also [`PhasePartition_equil`](@ref)

# Fields

$(DocStringExtensions.FIELDS)
"""
struct PhasePartition{FT<:Real}
  "total specific humidity"
  tot::FT
  "liquid water specific humidity (default: `0`)"
  liq::FT
  "ice specific humidity (default: `0`)"
  ice::FT
end

PhasePartition(q_tot::FT,q_liq::FT) where {FT<:Real} =
  PhasePartition(q_tot, q_liq, zero(FT))
PhasePartition(q_tot::FT) where {FT<:Real} =
  PhasePartition(q_tot, zero(FT), zero(FT))


"""
    ThermodynamicState{FT}

A thermodynamic state, which can be initialized for
various thermodynamic formulations (via its sub-types).
All `ThermodynamicState`'s have access to functions to
compute all other thermodynamic properties.
"""
abstract type ThermodynamicState{FT} end

"""
    PhaseEquil{FT} <: ThermodynamicState

A thermodynamic state assuming thermodynamic equilibrium (therefore, saturation adjustment
may be needed).

# Constructors

    PhaseEquil(e_int, ρ, q_tot)

# Fields

$(DocStringExtensions.FIELDS)
"""
struct PhaseEquil{FT} <: ThermodynamicState{FT}
  "internal energy"
  e_int::FT
  "density of air (potentially moist)"
  ρ::FT
  "total specific humidity"
  q_tot::FT
  "temperature: computed via [`saturation_adjustment`](@ref)"
  T::FT
end
function PhaseEquil(e_int::FT,
                    ρ::FT,
                    q_tot::FT,
                    maxiter::Int=3,
<<<<<<< HEAD
                    sat_adjust::F=saturation_adjustment) where {FT<:Real,F}
  sol, sa_called = sat_adjust(e_int, ρ, q_tot, tol, maxiter)
  return PhaseEquil{FT}(e_int, ρ, q_tot, sol.root), sol, sa_called
=======
                    tol::FT=FT(1e-1),
                    sat_adjust::F=saturation_adjustment
                    ) where {FT<:Real,F}
    # TODO: Remove these safety nets, or at least add warnings
    # waiting on fix: github.com/vchuravy/GPUifyLoops.jl/issues/104
    q_tot_safe = max(q_tot, FT(0))
    q_tot_safe = min(q_tot_safe, FT(1))
    return PhaseEquil{FT}(e_int, ρ, q_tot_safe, sat_adjust(e_int, ρ, q_tot_safe, tol, maxiter))
>>>>>>> 73889449
end

"""
    PhaseDry{FT} <: ThermodynamicState

A dry thermodynamic state (`q_tot = 0`).

# Constructors

    PhaseDry(e_int, ρ)

# Fields

$(DocStringExtensions.FIELDS)
"""
struct PhaseDry{FT} <: ThermodynamicState{FT}
  "internal energy"
  e_int::FT
  "density of dry air"
  ρ::FT
end

"""
    PhaseDry_given_pT(p, T)

Constructs a [`PhaseDry`](@ref) thermodynamic state from:

 - `p` pressure
 - `T` temperature
"""
function PhaseDry_given_pT(p::FT, T::FT) where {FT<:Real}
  e_int = internal_energy(T)
  ρ = air_density(T, p)
  return PhaseDry{FT}(e_int, ρ)
end

"""
    LiquidIcePotTempSHumEquil(θ_liq_ice, ρ, q_tot)

Constructs a [`PhaseEquil`](@ref) thermodynamic state from:

 - `θ_liq_ice` liquid-ice potential temperature
 - `ρ` (moist-)air density
 - `q_tot` total specific humidity
 - `tol` tolerance for saturation adjustment
 - `maxiter` maximum iterations for saturation adjustment
"""
function LiquidIcePotTempSHumEquil(θ_liq_ice::FT,
                                   ρ::FT,
                                   q_tot::FT,
                                   maxiter::Int=30,
                                   tol::FT=FT(1e-1)
                                   ) where {FT<:Real}
    sol, sa_called = saturation_adjustment_q_tot_θ_liq_ice(θ_liq_ice, ρ, q_tot, tol, maxiter)
    T = sol.root
    q_pt = PhasePartition_equil(T, ρ, q_tot)
    e_int = internal_energy(T, q_pt)
    return PhaseEquil{FT}(e_int, ρ, q_tot, T), sol, sa_called
end

"""
    LiquidIcePotTempSHumEquil_given_pressure(θ_liq_ice, p, q_tot)

Constructs a [`PhaseEquil`](@ref) thermodynamic state from:

 - `θ_liq_ice` liquid-ice potential temperature
 - `p` pressure
 - `q_tot` total specific humidity
 - `tol` tolerance for saturation adjustment
 - `maxiter` maximum iterations for saturation adjustment
"""
function LiquidIcePotTempSHumEquil_given_pressure(θ_liq_ice::FT,
                                                  p::FT,
                                                  q_tot::FT,
<<<<<<< HEAD
                                                  tol::FT=FT(1e-1),
                                                  maxiter::Int=30) where {FT<:Real}
    sol, sa_called = saturation_adjustment_q_tot_θ_liq_ice_given_pressure(θ_liq_ice, p, q_tot, tol, maxiter)
    T = sol.root
=======
                                                  maxiter::Int=30,
                                                  tol::FT=FT(1e-1)
                                                  ) where {FT<:Real}
    T = saturation_adjustment_q_tot_θ_liq_ice_given_pressure(θ_liq_ice, p, q_tot, tol, maxiter)
>>>>>>> 73889449
    ρ = air_density(T, p, PhasePartition(q_tot))
    q = PhasePartition_equil(T, ρ, q_tot)
    e_int = internal_energy(T, q)
    return PhaseEquil{FT}(e_int, ρ, q.tot, T), sol, sa_called
end

"""
    TemperatureSHumEquil(T, p, q_tot)

Constructs a [`PhaseEquil`](@ref) thermodynamic state from temperature.

 - `T` temperature
 - `p` pressure
 - `q_tot` total specific humidity
"""
function TemperatureSHumEquil(T::FT, p::FT, q_tot::FT) where {FT<:Real}
    ρ = air_density(T, p, PhasePartition(q_tot))
    q = PhasePartition_equil(T, ρ, q_tot)
    e_int = internal_energy(T, q)
    return PhaseEquil{FT}(e_int, ρ, q_tot, T)
end

"""
   	 PhaseNonEquil{FT} <: ThermodynamicState

A thermodynamic state assuming thermodynamic non-equilibrium (therefore, temperature can
be computed directly).

# Constructors

    PhaseNonEquil(e_int, q::PhasePartition, ρ)

# Fields

$(DocStringExtensions.FIELDS)

"""
struct PhaseNonEquil{FT} <: ThermodynamicState{FT}
  "internal energy"
  e_int::FT
  "density of air (potentially moist)"
  ρ::FT
  "phase partition"
  q::PhasePartition{FT}
end

"""
    LiquidIcePotTempSHumNonEquil(θ_liq_ice, ρ, q_pt)

Constructs a [`PhaseNonEquil`](@ref) thermodynamic state from:

 - `θ_liq_ice` liquid-ice potential temperature
 - `ρ` (moist-)air density
 - `q_pt` phase partition
and, optionally
 - `tol` tolerance for non-linear equation solve
 - `maxiter` maximum iterations for non-linear equation solve
"""
function LiquidIcePotTempSHumNonEquil(θ_liq_ice::FT,
                                      ρ::FT,
                                      q_pt::PhasePartition{FT},
                                      maxiter::Int=5,
                                      tol::FT=FT(1e-1)
                                      ) where {FT<:Real}
    T = air_temperature_from_liquid_ice_pottemp_non_linear(θ_liq_ice, ρ, tol, maxiter, q_pt)
    e_int = internal_energy(T, q_pt)
    return PhaseNonEquil{FT}(e_int, ρ, q_pt)
end

"""
    LiquidIcePotTempSHumNonEquil_given_pressure(θ_liq_ice, p, q_pt)

Constructs a [`PhaseNonEquil`](@ref) thermodynamic state from:

 - `θ_liq_ice` liquid-ice potential temperature
 - `p` pressure
 - `q_pt` phase partition
"""
function LiquidIcePotTempSHumNonEquil_given_pressure(θ_liq_ice::FT, p::FT, q_pt::PhasePartition{FT}) where {FT<:Real}
    T = air_temperature_from_liquid_ice_pottemp_given_pressure(θ_liq_ice, p, q_pt)
    ρ = air_density(T, p, q_pt)
    e_int = internal_energy(T, q_pt)
    return PhaseNonEquil{FT}(e_int, ρ, q_pt)
end

"""
    fixed_lapse_rate_ref_state(z::FT,
                               T_surface::FT,
                               T_min::FT) where {FT<:AbstractFloat}

Fixed lapse rate hydrostatic reference state
"""
function fixed_lapse_rate_ref_state(z::FT,
                                    T_surface::FT,
                                    T_min::FT) where {FT<:AbstractFloat}
  Γ = FT(grav)/FT(cp_d)
  z_tropopause = (T_surface - T_min) / Γ
  H_min = FT(R_d) * T_min / FT(grav)
  T = max(T_surface - Γ*z, T_min)
  p = FT(MSLP)*(T / T_surface)^(FT(grav)/(FT(R_d)*Γ))
  T == T_min && (p = p * exp(-(z-z_tropopause)/FT(H_min)))
  ρ = p / (FT(R_d) * T)
  return T,p,ρ
end

"""
    tested_convergence_range(FT, n)

A range of input arguments to thermodynamic state constructors
 - `e_int` internal energy
 - `ρ` (moist-)air density
 - `q_tot` total specific humidity
 - `q_pt` phase partition
 - `T` air temperature
 - `θ_liq_ice` liquid-ice potential temperature
that are tested for convergence in saturation adjustment.

Note that the output vectors are of size ``n*n_RH``, and they
should span the input arguments to all of the constructors.
"""
function tested_convergence_range(FT, n)
  n_RS1 = 10
  n_RS2 = 20
  n_RS = n_RS1+n_RS2
  z_range  = range(FT(0), stop=FT(2.5e4), length=n)
  relative_sat1 = range(FT(0), stop=FT(1), length=n_RS1)
  relative_sat2 = range(FT(1), stop=FT(1.02), length=n_RS2)
  relative_sat = [relative_sat1...,relative_sat2...]
  T_min = FT(150)
  T_surface = FT(350)

  args = fixed_lapse_rate_ref_state.(z_range, Ref(T_surface), Ref(T_min))
  T,p,ρ = getindex.(args, 1),
          getindex.(args, 2),
          getindex.(args, 3)

  p  = collect(Iterators.flatten([p  for RS in 1:n_RS]))
  ρ  = collect(Iterators.flatten([ρ  for RS in 1:n_RS]))
  T  = collect(Iterators.flatten([T  for RS in 1:n_RS]))
  relative_sat = collect(Iterators.flatten([relative_sat for RS in 1:n]))

  # Additional variables
  q_sat = q_vap_saturation.(T, ρ)
  q_tot = min.(relative_sat .*q_sat, FT(1))
  q_pt = PhasePartition_equil.(T, ρ, q_tot)
  e_int = internal_energy.(T, q_pt)
  θ_liq_ice = liquid_ice_pottemp.(T, ρ, q_pt)
  return e_int, ρ, q_tot, q_pt, T, p, θ_liq_ice
end<|MERGE_RESOLUTION|>--- conflicted
+++ resolved
@@ -81,11 +81,6 @@
                     ρ::FT,
                     q_tot::FT,
                     maxiter::Int=3,
-<<<<<<< HEAD
-                    sat_adjust::F=saturation_adjustment) where {FT<:Real,F}
-  sol, sa_called = sat_adjust(e_int, ρ, q_tot, tol, maxiter)
-  return PhaseEquil{FT}(e_int, ρ, q_tot, sol.root), sol, sa_called
-=======
                     tol::FT=FT(1e-1),
                     sat_adjust::F=saturation_adjustment
                     ) where {FT<:Real,F}
@@ -93,8 +88,8 @@
     # waiting on fix: github.com/vchuravy/GPUifyLoops.jl/issues/104
     q_tot_safe = max(q_tot, FT(0))
     q_tot_safe = min(q_tot_safe, FT(1))
-    return PhaseEquil{FT}(e_int, ρ, q_tot_safe, sat_adjust(e_int, ρ, q_tot_safe, tol, maxiter))
->>>>>>> 73889449
+    sol, sa_called = sat_adjust(e_int, ρ, q_tot_safe, tol, maxiter)
+    return PhaseEquil{FT}(e_int, ρ, q_tot_safe, sol.root), sol, sa_called
 end
 
 """
@@ -169,17 +164,11 @@
 function LiquidIcePotTempSHumEquil_given_pressure(θ_liq_ice::FT,
                                                   p::FT,
                                                   q_tot::FT,
-<<<<<<< HEAD
-                                                  tol::FT=FT(1e-1),
-                                                  maxiter::Int=30) where {FT<:Real}
-    sol, sa_called = saturation_adjustment_q_tot_θ_liq_ice_given_pressure(θ_liq_ice, p, q_tot, tol, maxiter)
-    T = sol.root
-=======
                                                   maxiter::Int=30,
                                                   tol::FT=FT(1e-1)
                                                   ) where {FT<:Real}
-    T = saturation_adjustment_q_tot_θ_liq_ice_given_pressure(θ_liq_ice, p, q_tot, tol, maxiter)
->>>>>>> 73889449
+    sol, sa_called = saturation_adjustment_q_tot_θ_liq_ice_given_pressure(θ_liq_ice, p, q_tot, tol, maxiter)
+    T = sol.root
     ρ = air_density(T, p, PhasePartition(q_tot))
     q = PhasePartition_equil(T, ρ, q_tot)
     e_int = internal_energy(T, q)
