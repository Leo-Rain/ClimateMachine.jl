# Atmospheric equation of state
export air_pressure,
    air_temperature, air_density, specific_volume, soundspeed_air
export total_specific_humidity

# Energies
export total_energy, internal_energy, internal_energy_sat

# Specific heats and gas constants of moist air
export cp_m, cv_m, gas_constant_air, gas_constants

# Latent heats
export latent_heat_vapor,
    latent_heat_sublim, latent_heat_fusion, latent_heat_liq_ice

# Saturation vapor pressures and specific humidities over liquid and ice
export Liquid, Ice
export saturation_vapor_pressure, q_vap_saturation_generic, q_vap_saturation
export saturation_excess

# Functions used in thermodynamic equilibrium among phases (liquid and ice
# determined diagnostically from total water specific humidity)

export liquid_fraction, PhasePartition_equil

# Auxiliary functions, e.g., for diagnostic purposes
export dry_pottemp,
    dry_pottemp_given_pressure, virtual_pottemp, exner, exner_given_pressure
export liquid_ice_pottemp,
    liquid_ice_pottemp_given_pressure, liquid_ice_pottemp_sat, relative_humidity
export air_temperature_from_liquid_ice_pottemp,
    air_temperature_from_liquid_ice_pottemp_given_pressure
export air_temperature_from_liquid_ice_pottemp_non_linear
export air_temperature_from_virtual_temperature
export vapor_specific_humidity
export virtual_temperature

"""
    gas_constant_air(param_set, [q::PhasePartition])

The specific gas constant of moist air given
 - `param_set` an `AbstractParameterSet`, see the [`MoistThermodynamics`](@ref) for more details
 - `q` [`PhasePartition`](@ref). Without this argument, the results are for dry air.
"""
function gas_constant_air(param_set::APS, q::PhasePartition{FT}) where {FT}
    _R_d::FT = R_d(param_set)
    _molmass_ratio::FT = molmass_ratio(param_set)
    return _R_d *
           (1 + (_molmass_ratio - 1) * q.tot - _molmass_ratio * (q.liq + q.ice))
end

gas_constant_air(param_set::APS, ::Type{FT}) where {FT} =
    gas_constant_air(param_set, q_pt_0(FT))

"""
    gas_constant_air(ts::ThermodynamicState)

The specific gas constant of moist air given
a thermodynamic state `ts`.
"""
gas_constant_air(ts::ThermodynamicState) =
    gas_constant_air(ts.param_set, PhasePartition(ts))
gas_constant_air(ts::PhaseDry{FT}) where {FT <: Real} = FT(R_d(ts.param_set))

"""
    vapor_specific_humidity(q::PhasePartition{FT})

The vapor specific humidity, given a `PhasePartition` `q`.
"""
vapor_specific_humidity(q::PhasePartition) = q.tot - q.liq - q.ice
vapor_specific_humidity(ts::ThermodynamicState) =
    vapor_specific_humidity(PhasePartition(ts))

"""
    air_pressure(param_set, T, ρ[, q::PhasePartition])

The air pressure from the equation of state
(ideal gas law) where

 - `param_set` an `AbstractParameterSet`, see the [`MoistThermodynamics`](@ref) for more details
 - `T` air temperature
 - `ρ` (moist-)air density
and, optionally,
 - `q` [`PhasePartition`](@ref). Without this argument, the results are for dry air.
"""
function air_pressure(
    param_set::APS,
    T::FT,
    ρ::FT,
    q::PhasePartition{FT} = q_pt_0(FT),
) where {FT <: Real}
    return gas_constant_air(param_set, q) * ρ * T
end

"""
    air_pressure(ts::ThermodynamicState)

The air pressure from the equation of state
(ideal gas law), given a thermodynamic state `ts`.
"""
air_pressure(ts::ThermodynamicState) = air_pressure(
    ts.param_set,
    air_temperature(ts),
    air_density(ts),
    PhasePartition(ts),
)


"""
    air_density(param_set, T, p[, q::PhasePartition])

The (moist-)air density from the equation of state
(ideal gas law) where

 - `param_set` an `AbstractParameterSet`, see the [`MoistThermodynamics`](@ref) for more details
 - `T` air temperature
 - `p` pressure
and, optionally,
 - `q` [`PhasePartition`](@ref). Without this argument, the results are for dry air.
"""
function air_density(
    param_set::APS,
    T::FT,
    p::FT,
    q::PhasePartition{FT} = q_pt_0(FT),
) where {FT <: Real}
    return p / (gas_constant_air(param_set, q) * T)
end

"""
    air_density(ts::ThermodynamicState)

The (moist-)air density, given a thermodynamic state `ts`.
"""
air_density(ts::ThermodynamicState) = ts.ρ

"""
    specific_volume(ts::ThermodynamicState)

The (moist-)air specific volume, given a thermodynamic state `ts`.
"""
specific_volume(ts::ThermodynamicState) = 1 / air_density(ts)

"""
    total_specific_humidity(ts::ThermodynamicState)
    total_specific_humidity(param_set, T, p, relative_humidity)

Total specific humidity given
 - `ts` a thermodynamic state
or
 - `param_set` an `AbstractParameterSet`, see the [`MoistThermodynamics`](@ref) for more details
 - `T` temperature
 - `p` pressure
 - `relative_humidity` relative humidity (can exceed 1 when there is super saturation/condensate)
"""
total_specific_humidity(ts::ThermodynamicState) = ts.q_tot
total_specific_humidity(ts::PhaseDry{FT}) where {FT} = FT(0)
total_specific_humidity(ts::PhaseNonEquil) = ts.q.tot

"""
    vapor_specific_humidity(
        param_set::AbstractParameterSet,
        T::FT,
        p::FT,
        RH::FT
        ) where {FT<:AbstractFloat}

Vapor specific humidity, given
 - `param_set` an `AbstractParameterSet`, see the [`MoistThermodynamics`](@ref) for more details
 - `T` air temperature
 - `p` pressure
 - `RH` relative humidity
"""
function vapor_specific_humidity(
        param_set::AbstractParameterSet,
        T::FT,
        p::FT,
        RH::FT
        ) where {FT<:AbstractFloat}
    _R_d = FT(R_d(param_set))
    _R_v = FT(R_v(param_set))
    ε_vd = _R_d/_R_v
    p_vap_sat = saturation_vapor_pressure(param_set, T)
    return RH*p_vap_sat*ε_vd/(p - RH*p_vap_sat*(1 - ε_vd))
end

"""
    cp_m(param_set, [q::PhasePartition])

The isobaric specific heat capacity of moist air given
 - `param_set` an `AbstractParameterSet`, see the [`MoistThermodynamics`](@ref) for more details
and, optionally
 - `q` [`PhasePartition`](@ref). Without this argument, the results are for dry air.
"""
function cp_m(
    param_set::APS,
    q::PhasePartition{FT} = q_pt_0(FT),
) where {FT <: Real}
    _cp_d::FT = cp_d(param_set)
    _cp_v::FT = cp_v(param_set)
    _cp_l::FT = cp_l(param_set)
    _cp_i::FT = cp_i(param_set)
    return _cp_d +
           (_cp_v - _cp_d) * q.tot +
           (_cp_l - _cp_v) * q.liq +
           (_cp_i - _cp_v) * q.ice
end

cp_m(param_set::APS, ::Type{FT}) where {FT <: Real} =
    cp_m(param_set, q_pt_0(FT))

"""
    cp_m(ts::ThermodynamicState)

The isobaric specific heat capacity of moist air, given a thermodynamic state `ts`.
"""
cp_m(ts::ThermodynamicState) = cp_m(ts.param_set, PhasePartition(ts))
cp_m(ts::PhaseDry{FT}) where {FT <: Real} = FT(cp_d(ts.param_set))

"""
    cv_m(param_set, [q::PhasePartition])

The isochoric specific heat capacity of moist air given
 - `param_set` an `AbstractParameterSet`, see the [`MoistThermodynamics`](@ref) for more details
and, optionally
 - `q` [`PhasePartition`](@ref). Without this argument, the results are for dry air.
"""
function cv_m(param_set::APS, q::PhasePartition{FT}) where {FT <: Real}
    _cv_d::FT = cv_d(param_set)
    _cv_v::FT = cv_v(param_set)
    _cv_l::FT = cv_l(param_set)
    _cv_i::FT = cv_i(param_set)
    return _cv_d +
           (_cv_v - _cv_d) * q.tot +
           (_cv_l - _cv_v) * q.liq +
           (_cv_i - _cv_v) * q.ice
end

cv_m(param_set::APS, ::Type{FT}) where {FT <: Real} =
    cv_m(param_set, q_pt_0(FT))

"""
    cv_m(ts::ThermodynamicState)

The isochoric specific heat capacity of moist air, given a thermodynamic state `ts`.
"""
cv_m(ts::ThermodynamicState) = cv_m(ts.param_set, PhasePartition(ts))
cv_m(ts::PhaseDry{FT}) where {FT <: Real} = FT(cv_d(ts.param_set))


"""
    (R_m, cp_m, cv_m, γ_m) = gas_constants(param_set, [q::PhasePartition])

Wrapper to compute all gas constants at once, where optionally,
 - `param_set` an `AbstractParameterSet`, see the [`MoistThermodynamics`](@ref) for more details
 - `q` [`PhasePartition`](@ref). Without this argument, the results are for dry air.

The function returns a tuple of
 - `R_m` [`gas_constant_air`](@ref)
 - `cp_m` [`cp_m`](@ref)
 - `cv_m` [`cv_m`](@ref)
 - `γ_m = cp_m/cv_m`
"""
function gas_constants(
    param_set::APS,
    q::PhasePartition{FT} = q_pt_0(FT),
) where {FT <: Real}
    R_gas = gas_constant_air(param_set, q)
    cp = cp_m(param_set, q)
    cv = cv_m(param_set, q)
    γ = cp / cv
    return (R_gas, cp, cv, γ)
end

"""
    (R_m, cp_m, cv_m, γ_m) = gas_constants(ts::ThermodynamicState)

Wrapper to compute all gas constants at once, given a thermodynamic state `ts`.

The function returns a tuple of
 - `R_m` [`gas_constant_air`](@ref)
 - `cp_m` [`cp_m`](@ref)
 - `cv_m` [`cv_m`](@ref)
 - `γ_m = cp_m/cv_m`

"""
gas_constants(ts::ThermodynamicState) =
    gas_constants(ts.param_set, PhasePartition(ts))

"""
    air_temperature(param_set, e_int, q::PhasePartition)

The air temperature, where

 - `param_set` an `AbstractParameterSet`, see the [`MoistThermodynamics`](@ref) for more details
 - `e_int` internal energy per unit mass
and, optionally,
 - `q` [`PhasePartition`](@ref). Without this argument, the results are for dry air.
"""
function air_temperature(
    param_set::APS,
    e_int::FT,
    q::PhasePartition{FT} = q_pt_0(FT),
) where {FT <: Real}
    _T_0::FT = T_0(param_set)
    _e_int_v0::FT = e_int_v0(param_set)
    _e_int_i0::FT = e_int_i0(param_set)
    return _T_0 +
           (
        e_int - (q.tot - q.liq) * _e_int_v0 + q.ice * (_e_int_v0 + _e_int_i0)
    ) / cv_m(param_set, q)
end

"""
    air_temperature(ts::ThermodynamicState)

The air temperature, given a thermodynamic state `ts`.
"""
air_temperature(ts::ThermodynamicState) =
    air_temperature(ts.param_set, internal_energy(ts), PhasePartition(ts))
air_temperature(ts::PhaseEquil) = ts.T


"""
    internal_energy(param_set, T[, q::PhasePartition])

The internal energy per unit mass, given a thermodynamic state `ts` or

 - `param_set` an `AbstractParameterSet`, see the [`MoistThermodynamics`](@ref) for more details
 - `T` temperature
and, optionally,
 - `q` [`PhasePartition`](@ref). Without this argument, the results are for dry air.
"""
function internal_energy(
    param_set::APS,
    T::FT,
    q::PhasePartition{FT} = q_pt_0(FT),
) where {FT <: Real}
    _T_0::FT = T_0(param_set)
    _e_int_v0::FT = e_int_v0(param_set)
    _e_int_i0::FT = e_int_i0(param_set)
    return cv_m(param_set, q) * (T - _T_0) + (q.tot - q.liq) * _e_int_v0 -
           q.ice * (_e_int_v0 + _e_int_i0)
end

"""
    internal_energy(ts::ThermodynamicState)

The internal energy per unit mass, given a thermodynamic state `ts`.
"""
internal_energy(ts::ThermodynamicState) = ts.e_int

"""
    internal_energy(ρ::FT, ρe::FT, ρu::AbstractVector{FT}, e_pot::FT)

The internal energy per unit mass, given
 - `ρ` (moist-)air density
 - `ρe` total energy per unit volume
 - `ρu` momentum vector
 - `e_pot` potential energy (e.g., gravitational) per unit mass
"""
@inline function internal_energy(
    ρ::FT,
    ρe::FT,
    ρu::AbstractVector{FT},
    e_pot::FT,
) where {FT <: Real}
    ρinv = 1 / ρ
    ρe_kin = ρinv * sum(abs2, ρu) / 2
    ρe_pot = ρ * e_pot
    ρe_int = ρe - ρe_kin - ρe_pot
    e_int = ρinv * ρe_int
    return e_int
end

"""
    internal_energy_sat(param_set, T, ρ, q_tot, phase_type)

The internal energy per unit mass in thermodynamic equilibrium at saturation where

 - `param_set` an `AbstractParameterSet`, see the [`MoistThermodynamics`](@ref) for more details
 - `T` temperature
 - `ρ` (moist-)air density
 - `q_tot` total specific humidity
 - `phase_type` a thermodynamic state type
"""
function internal_energy_sat(
    param_set::APS,
    T::FT,
    ρ::FT,
    q_tot::FT,
    phase_type::Type{<:ThermodynamicState},
) where {FT <: Real}
    return internal_energy(
        param_set,
        T,
        PhasePartition_equil(param_set, T, ρ, q_tot, phase_type),
    )
end

"""
    internal_energy_sat(ts::ThermodynamicState)

The internal energy per unit mass in
thermodynamic equilibrium at saturation,
given a thermodynamic state `ts`.
"""
internal_energy_sat(ts::ThermodynamicState) = internal_energy_sat(
    ts.param_set,
    air_temperature(ts),
    air_density(ts),
    total_specific_humidity(ts),
    typeof(ts),
)


"""
    total_energy(param_set, e_kin, e_pot, T[, q::PhasePartition])

The total energy per unit mass, given

 - `param_set` an `AbstractParameterSet`, see the [`MoistThermodynamics`](@ref) for more details
 - `e_kin` kinetic energy per unit mass
 - `e_pot` potential energy per unit mass
 - `T` temperature
and, optionally,
 - `q` [`PhasePartition`](@ref). Without this argument, the results are for dry air.

"""
function total_energy(
    param_set::APS,
    e_kin::FT,
    e_pot::FT,
    T::FT,
    q::PhasePartition{FT} = q_pt_0(FT),
) where {FT <: Real}
    return e_kin + e_pot + internal_energy(param_set, T, q)
end

"""
    total_energy(e_kin, e_pot, ts::ThermodynamicState)

The total energy per unit mass
given a thermodynamic state `ts`.
"""
function total_energy(
    e_kin::FT,
    e_pot::FT,
    ts::ThermodynamicState{FT},
) where {FT <: Real}
    return internal_energy(ts) + e_kin + e_pot
end

"""
    soundspeed_air(param_set, T[, q::PhasePartition])

The speed of sound in unstratified air, where
 - `param_set` an `AbstractParameterSet`, see the [`MoistThermodynamics`](@ref) for more details
 - `T` temperature
and, optionally,
 - `q` [`PhasePartition`](@ref). Without this argument, the results are for dry air.
"""
function soundspeed_air(
    param_set::APS,
    T::FT,
    q::PhasePartition{FT} = q_pt_0(FT),
) where {FT <: Real}
    γ = cp_m(param_set, q) / cv_m(param_set, q)
    R_m = gas_constant_air(param_set, q)
    return sqrt(γ * R_m * T)
end

"""
    soundspeed_air(ts::ThermodynamicState)

The speed of sound in unstratified air given a thermodynamic state `ts`.
"""
soundspeed_air(ts::ThermodynamicState) =
    soundspeed_air(ts.param_set, air_temperature(ts), PhasePartition(ts))


"""
    latent_heat_vapor(param_set, T::FT) where {FT<:Real}

The specific latent heat of vaporization where
 - `param_set` an `AbstractParameterSet`, see the [`MoistThermodynamics`](@ref) for more details
 - `T` temperature
"""
function latent_heat_vapor(param_set::APS, T::FT) where {FT <: Real}
    _cp_l::FT = cp_l(param_set)
    _cp_v::FT = cp_v(param_set)
    _LH_v0::FT = LH_v0(param_set)
    return latent_heat_generic(param_set, T, _LH_v0, _cp_v - _cp_l)
end

"""
    latent_heat_vapor(ts::ThermodynamicState)

The specific latent heat of vaporization
given a thermodynamic state `ts`.
"""
latent_heat_vapor(ts::ThermodynamicState) =
    latent_heat_vapor(ts.param_set, air_temperature(ts))

"""
    latent_heat_sublim(param_set, T::FT) where {FT<:Real}

The specific latent heat of sublimation where
 - `param_set` an `AbstractParameterSet`, see the [`MoistThermodynamics`](@ref) for more details
 - `T` temperature
"""
function latent_heat_sublim(param_set::APS, T::FT) where {FT <: Real}
    _LH_s0::FT = LH_s0(param_set)
    _cp_v::FT = cp_v(param_set)
    _cp_i::FT = cp_i(param_set)
    return latent_heat_generic(param_set, T, _LH_s0, _cp_v - _cp_i)
end

"""
    latent_heat_sublim(ts::ThermodynamicState)

The specific latent heat of sublimation
given a thermodynamic state `ts`.
"""
latent_heat_sublim(ts::ThermodynamicState) =
    latent_heat_sublim(ts.param_set, air_temperature(ts))

"""
    latent_heat_fusion(param_set, T::FT) where {FT<:Real}

The specific latent heat of fusion where
 - `param_set` an `AbstractParameterSet`, see the [`MoistThermodynamics`](@ref) for more details
 - `T` temperature
"""
function latent_heat_fusion(param_set::APS, T::FT) where {FT <: Real}
    _LH_f0::FT = LH_f0(param_set)
    _cp_l::FT = cp_l(param_set)
    _cp_i::FT = cp_i(param_set)
    return latent_heat_generic(param_set, T, _LH_f0, _cp_l - _cp_i)
end

"""
    latent_heat_fusion(ts::ThermodynamicState)

The specific latent heat of fusion
given a thermodynamic state `ts`.
"""
latent_heat_fusion(ts::ThermodynamicState) =
    latent_heat_fusion(ts.param_set, air_temperature(ts))

"""
    latent_heat_generic(param_set, T::FT, LH_0::FT, Δcp::FT) where {FT<:Real}

The specific latent heat of a generic phase transition between
two phases, computed using Kirchhoff's relation with constant
isobaric specific heat capacities of the two phases, given

 - `param_set` an `AbstractParameterSet`, see the [`MoistThermodynamics`](@ref) for more details
 - `T` temperature
 - `LH_0` latent heat of the phase transition at `T_0`
 - `Δcp` difference between the isobaric specific heat capacities
         (heat capacity in the higher-temperature phase minus that
         in the lower-temperature phase).
"""
function latent_heat_generic(
    param_set::APS,
    T::FT,
    LH_0::FT,
    Δcp::FT,
) where {FT <: Real}
    _T_0::FT = T_0(param_set)
    return LH_0 + Δcp * (T - _T_0)
end


"""
    Phase

A condensed phase, to dispatch over
[`saturation_vapor_pressure`](@ref) and
[`q_vap_saturation_generic`](@ref).
"""
abstract type Phase end

"""
    Liquid <: Phase

A liquid phase, to dispatch over
[`saturation_vapor_pressure`](@ref) and
[`q_vap_saturation_generic`](@ref).
"""
struct Liquid <: Phase end

"""
    Ice <: Phase

An ice phase, to dispatch over
[`saturation_vapor_pressure`](@ref) and
[`q_vap_saturation_generic`](@ref).
"""
struct Ice <: Phase end

"""
    saturation_vapor_pressure(param_set, T, Liquid())

Return the saturation vapor pressure over a plane liquid surface given
 - `T` temperature
 - `param_set` an `AbstractParameterSet`, see the [`MoistThermodynamics`](@ref) for more details

    saturation_vapor_pressure(param_set, T, Ice())

Return the saturation vapor pressure over a plane ice surface given
 - `T` temperature
 - `param_set` an `AbstractParameterSet`, see the [`MoistThermodynamics`](@ref) for more details

    saturation_vapor_pressure(param_set, T, LH_0, Δcp)

Compute the saturation vapor pressure over a plane surface by integration
of the Clausius-Clapeyron relation.

The Clausius-Clapeyron relation

    dlog(p_v_sat)/dT = [LH_0 + Δcp * (T-T_0)]/(R_v*T^2)

is integrated from the triple point temperature `T_triple`, using
Kirchhoff's relation

    L = LH_0 + Δcp * (T - T_0)

for the specific latent heat `L` with constant isobaric specific
heats of the phases. The linear dependence of the specific latent heat
on temperature `T` allows analytic integration of the Clausius-Clapeyron
relation to obtain the saturation vapor pressure `p_v_sat` as a function of
the triple point pressure `press_triple`.

"""
function saturation_vapor_pressure(
    param_set::APS,
    T::FT,
    ::Liquid,
) where {FT <: Real}
    _LH_v0::FT = LH_v0(param_set)
    _cp_v::FT = cp_v(param_set)
    _cp_l::FT = cp_l(param_set)
    return saturation_vapor_pressure(param_set, T, _LH_v0, _cp_v - _cp_l)
end

function saturation_vapor_pressure(
    ts::ThermodynamicState{FT},
    ::Liquid,
) where {FT <: Real}
    _LH_v0::FT = LH_v0(ts.param_set)
    _cp_v::FT = cp_v(ts.param_set)
    _cp_l::FT = cp_l(ts.param_set)
    return saturation_vapor_pressure(
        ts.param_set,
        air_temperature(ts),
        _LH_v0,
        _cp_v - _cp_l,
    )

end

function saturation_vapor_pressure(
    param_set::APS,
    T::FT,
    ::Ice,
) where {FT <: Real}
    _LH_s0::FT = LH_s0(param_set)
    _cp_v::FT = cp_v(param_set)
    _cp_i::FT = cp_i(param_set)
    return saturation_vapor_pressure(param_set, T, _LH_s0, _cp_v - _cp_i)
end

function saturation_vapor_pressure(
    ts::ThermodynamicState{FT},
    ::Ice,
) where {FT <: Real}
    _LH_s0::FT = LH_s0(ts.param_set)
    _cp_v::FT = cp_v(ts.param_set)
    _cp_i::FT = cp_i(ts.param_set)
    return saturation_vapor_pressure(
        ts.param_set,
        air_temperature(ts),
        _LH_s0,
        _cp_v - _cp_i,
    )
end

function saturation_vapor_pressure(
    param_set::APS,
    T::FT,
) where {FT <: Real}
    _LH_s0 = FT(LH_s0(param_set))
    _LH_v0 = FT(LH_v0(param_set))
    _cp_v = FT(cp_v(param_set))
    _cp_l = FT(cp_l(param_set))
    _cp_i = FT(cp_i(param_set))
    liq_frac = liquid_fraction(param_set, T, PhasePartition(FT(0)))
    _LH_0 = liq_frac * _LH_v0 + (1-liq_frac) * _LH_s0
    _Δcp = _cp_v - liq_frac * _cp_l - (1-liq_frac) * _cp_i
    return saturation_vapor_pressure(param_set, T, _LH_0, _Δcp)
end

function saturation_vapor_pressure(
    param_set::APS,
    T::FT,
    LH_0::FT,
    Δcp::FT,
) where {FT <: Real}
    _press_triple::FT = press_triple(param_set)
    _R_v::FT = R_v(param_set)
    _T_triple::FT = T_triple(param_set)
    _T_0::FT = T_0(param_set)

    return _press_triple *
           (T / _T_triple)^(Δcp / _R_v) *
           exp((LH_0 - Δcp * _T_0) / _R_v * (1 / _T_triple - 1 / T))

end

"""
    q_vap_saturation_generic(param_set, T, ρ[; phase=Liquid()])

Compute the saturation specific humidity over a plane surface of condensate, given

 - `param_set` an `AbstractParameterSet`, see the [`MoistThermodynamics`](@ref) for more details
 - `T` temperature
 - `ρ` (moist-)air density
and, optionally,
 - `Liquid()` indicating condensate is liquid
 - `Ice()` indicating condensate is ice
"""
function q_vap_saturation_generic(
    param_set::APS,
    T::FT,
    ρ::FT;
    phase::Phase = Liquid(),
) where {FT <: Real}
    p_v_sat = saturation_vapor_pressure(param_set, T, phase)
    return q_vap_saturation_from_pressure(param_set, T, ρ, p_v_sat)
end

"""
    q_vap_saturation(param_set, T, ρ, phase_type[, q::PhasePartition])

Compute the saturation specific humidity, given

 - `param_set` an `AbstractParameterSet`, see the [`MoistThermodynamics`](@ref) for more details
 - `T` temperature
 - `ρ` (moist-)air density
 - `phase_type` a thermodynamic state type
and, optionally,
 - `q` [`PhasePartition`](@ref)

If the `PhasePartition` `q` is given, the saturation specific humidity is that of a
mixture of liquid and ice, computed in a thermodynamically consistent way from the
weighted sum of the latent heats of the respective phase transitions (Pressel et al.,
JAMES, 2015). That is, the saturation vapor pressure and from it the saturation specific
humidity are computed from a weighted mean of the latent heats of vaporization and
sublimation, with the weights given by the fractions of condensates `q.liq/(q.liq + q.ice)`
and `q.ice/(q.liq + q.ice)` that are liquid and ice, respectively.

If the `PhasePartition` `q` is not given, or has zero liquid and ice specific humidities,
the saturation specific humidity is that over a mixture of liquid and ice, with the
fraction of liquid given by temperature dependent `liquid_fraction(param_set, T, phase_type)` and the
fraction of ice by the complement `1 - liquid_fraction(param_set, T, phase_type)`.
"""
function q_vap_saturation(
    param_set::APS,
    T::FT,
    ρ::FT,
    phase_type::Type{<:ThermodynamicState},
    q::PhasePartition{FT} = q_pt_0(FT),
) where {FT <: Real}

    _LH_v0::FT = LH_v0(param_set)
    _LH_s0::FT = LH_s0(param_set)
    _cp_v::FT = cp_v(param_set)
    _cp_l::FT = cp_l(param_set)
    _cp_i::FT = cp_i(param_set)
    # get phase partitioning
    _liquid_frac = liquid_fraction(param_set, T, phase_type, q)
    _ice_frac = 1 - _liquid_frac

    # effective latent heat at T_0 and effective difference in isobaric specific
    # heats of the mixture
    LH_0 = _liquid_frac * _LH_v0 + _ice_frac * _LH_s0
    Δcp = _liquid_frac * (_cp_v - _cp_l) + _ice_frac * (_cp_v - _cp_i)

    # saturation vapor pressure over possible mixture of liquid and ice
    p_v_sat = saturation_vapor_pressure(param_set, T, LH_0, Δcp)

    return q_vap_saturation_from_pressure(param_set, T, ρ, p_v_sat)

end

"""
    q_vap_saturation(ts::ThermodynamicState)

Compute the saturation specific humidity, given a thermodynamic state `ts`.
"""
q_vap_saturation(ts::ThermodynamicState) = q_vap_saturation(
    ts.param_set,
    air_temperature(ts),
    air_density(ts),
    typeof(ts),
    PhasePartition(ts),
)

"""
    q_vap_saturation_from_pressure(param_set, T, ρ, p_v_sat)

Compute the saturation specific humidity, given

 - `param_set` an `AbstractParameterSet`, see the [`MoistThermodynamics`](@ref) for more details
 - `T` temperature,
 - `ρ` (moist-)air density
 - `p_v_sat` saturation vapor pressure
"""
function q_vap_saturation_from_pressure(
    param_set::APS,
    T::FT,
    ρ::FT,
    p_v_sat::FT,
) where {FT <: Real}
    _R_v::FT = R_v(param_set)
    return p_v_sat / (ρ * _R_v * T)
end

"""
    saturation_excess(param_set, T, ρ, phase_type, q::PhasePartition)

The saturation excess in equilibrium where

 - `param_set` an `AbstractParameterSet`, see the [`MoistThermodynamics`](@ref) for more details
 - `T` temperature
 - `ρ` (moist-)air density
 - `phase_type` a thermodynamic state type
 - `q` [`PhasePartition`](@ref)

The saturation excess is the difference between the total specific humidity `q.tot`
and the saturation specific humidity in equilibrium, and it is defined to be
nonzero only if this difference is positive.
"""
function saturation_excess(
    param_set::APS,
    T::FT,
    ρ::FT,
    phase_type::Type{<:ThermodynamicState},
    q::PhasePartition{FT},
) where {FT <: Real}
    return max(0, q.tot - q_vap_saturation(param_set, T, ρ, phase_type, q))
end

"""
    saturation_excess(ts::ThermodynamicState)

Compute the saturation excess in equilibrium,
given a thermodynamic state `ts`.
"""
saturation_excess(ts::ThermodynamicState) = saturation_excess(
    ts.param_set,
    air_temperature(ts),
    air_density(ts),
    typeof(ts),
    PhasePartition(ts),
)

"""
    liquid_fraction(param_set, T, phase_type[, q])

The fraction of condensate that is liquid where

 - `param_set` an `AbstractParameterSet`, see the [`MoistThermodynamics`](@ref) for more details
 - `phase_type` a thermodynamic state type

# PhaseNonEquil behavior
If `q.liq` or `q.ice` are nonzero, the liquid fraction is computed from
them.

# ThermodynamicState
Otherwise, phase equilibrium is assumed so that the fraction of liquid
is a function that is 1 above `T_freeze` and goes to zero below `T_freeze`.
"""
function liquid_fraction(
    param_set::APS,
    T::FT,
    phase_type::Type{<:ThermodynamicState},
    q::PhasePartition{FT} = q_pt_0(FT),
) where {FT <: Real}
    _T_freeze::FT = T_freeze(param_set)
    return FT(T > _T_freeze)
end
function liquid_fraction(
    param_set::APS,
    T::FT,
    phase_type::Type{<:PhaseNonEquil},
    q::PhasePartition{FT} = q_pt_0(FT),
) where {FT <: Real}
    q_c = q.liq + q.ice     # condensate specific humidity
    if q_c > eps(FT)
        return q.liq / q_c
    else
        return liquid_fraction(param_set, T, PhaseEquil, q)
    end
end

"""
    liquid_fraction(ts::ThermodynamicState)

The fraction of condensate that is liquid given a thermodynamic state `ts`.
"""
liquid_fraction(ts::ThermodynamicState) = liquid_fraction(
    ts.param_set,
    air_temperature(ts),
    typeof(ts),
    PhasePartition(ts),
)

"""
    PhasePartition_equil(param_set, T, ρ, q_tot, phase_type)

Partition the phases in equilibrium, returning a [`PhasePartition`](@ref) object using the
[`liquid_fraction`](@ref) function where

 - `param_set` an `AbstractParameterSet`, see the [`MoistThermodynamics`](@ref) for more details
 - `T` temperature
 - `ρ` (moist-)air density
 - `q_tot` total specific humidity
 - `phase_type` a thermodynamic state type

The residual `q.tot - q.liq - q.ice` is the vapor specific humidity.
"""
function PhasePartition_equil(
    param_set::APS,
    T::FT,
    ρ::FT,
    q_tot::FT,
    phase_type::Type{<:ThermodynamicState},
) where {FT <: Real}
    _liquid_frac = liquid_fraction(param_set, T, phase_type)                    # fraction of condensate that is liquid
    q_c = saturation_excess(param_set, T, ρ, phase_type, PhasePartition(q_tot)) # condensate specific humidity
    q_liq = _liquid_frac * q_c                                                  # liquid specific humidity
    q_ice = (1 - _liquid_frac) * q_c                                            # ice specific humidity

    return PhasePartition(q_tot, q_liq, q_ice)
end

PhasePartition_equil(ts::PhaseNonEquil) = PhasePartition_equil(
    ts.param_set,
    air_temperature(ts),
    air_density(ts),
    total_specific_humidity(ts),
    typeof(ts),
)

PhasePartition(ts::PhaseDry{FT}) where {FT <: Real} = q_pt_0(FT)
PhasePartition(ts::PhaseEquil) = PhasePartition_equil(
    ts.param_set,
    air_temperature(ts),
    air_density(ts),
    total_specific_humidity(ts),
    typeof(ts),
)
PhasePartition(ts::PhaseNonEquil) = ts.q

function ∂e_int_∂T(
    param_set::APS,
    T::FT,
    e_int::FT,
    ρ::FT,
    q_tot::FT,
    phase_type::Type{<:ThermodynamicState},
) where {FT <: Real}
    _LH_v0::FT = LH_v0(param_set)
    _LH_s0::FT = LH_s0(param_set)
    _R_v::FT = R_v(param_set)
    _T_0::FT = T_0(param_set)
    _cv_v::FT = cv_v(param_set)
    _cv_l::FT = cv_l(param_set)
    _cv_i::FT = cv_i(param_set)
    _e_int_v0::FT = e_int_v0(param_set)
    _e_int_i0::FT = e_int_i0(param_set)

    cvm = cv_m(
        param_set,
        PhasePartition_equil(param_set, T, ρ, q_tot, phase_type),
    )
    q_vap_sat = q_vap_saturation(param_set, T, ρ, phase_type)
    λ = liquid_fraction(param_set, T, phase_type)
    L = λ * _LH_v0 + (1 - λ) * _LH_s0
    ∂q_vap_sat_∂T = q_vap_sat * L / (_R_v * T^2)
    dcvm_dq_vap = _cv_v - λ * _cv_l - (1 - λ) * _cv_i
    return cvm +
           (_e_int_v0 + (1 - λ) * _e_int_i0 + (T - _T_0) * dcvm_dq_vap) *
           ∂q_vap_sat_∂T
end

"""
    saturation_adjustment(param_set, e_int, ρ, q_tot)

Compute the temperature that is consistent with

 - `param_set` an `AbstractParameterSet`, see the [`MoistThermodynamics`](@ref) for more details
 - `e_int` internal energy
 - `ρ` (moist-)air density
 - `q_tot` total specific humidity
 - `phase_type` a thermodynamic state type
 - `tol` absolute tolerance for saturation adjustment iterations. Can be one of:
    - `SolutionTolerance()` to stop when `|x_2 - x_1| < tol`
    - `ResidualTolerance()` to stop when `|f(x)| < tol`
 - `maxiter` maximum iterations for non-linear equation solve

by finding the root of

``e_int - internal_energy_sat(param_set, T, ρ, q_tot, phase_type) = 0``

using Newtons method with analytic gradients.

See also [`saturation_adjustment`](@ref).
"""
function saturation_adjustment(
    param_set::APS,
    e_int::FT,
    ρ::FT,
    q_tot::FT,
    phase_type::Type{<:ThermodynamicState},
    maxiter::Int,
    tol::AbstractTolerance,
) where {FT <: Real}
    _T_min::FT = T_min(param_set)

    T_1 = max(_T_min, air_temperature(param_set, e_int, PhasePartition(q_tot))) # Assume all vapor
    q_v_sat = q_vap_saturation(param_set, T_1, ρ, phase_type)
    unsaturated = q_tot <= q_v_sat
    if unsaturated && T_1 > _T_min
        return T_1
    else
        sol = find_zero(
            T ->
                internal_energy_sat(param_set, T, ρ, q_tot, phase_type) - e_int,
            NewtonsMethod(
                T_1,
                T_ -> ∂e_int_∂T(param_set, T_, e_int, ρ, q_tot, phase_type),
            ),
            CompactSolution(),
            tol,
            maxiter,
        )
        if !sol.converged
            error("saturation_adjustment did not converge")
        end
        return sol.root
    end
end

"""
    ΔT_min(::Type{FT})

Minimum interval for saturation adjustment using Secant method
"""
@inline ΔT_min(::Type{FT}) where {FT} = FT(3)

"""
    ΔT_max(::Type{FT})

Maximum interval for saturation adjustment using Secant method
"""
@inline ΔT_max(::Type{FT}) where {FT} = FT(10)

"""
    bound_upper_temperature(T_1::FT, T_2::FT) where {FT<:Real}

Bounds the upper temperature, `T_2`, for
saturation adjustment using Secant method
"""
@inline function bound_upper_temperature(T_1::FT, T_2::FT) where {FT <: Real}
    T_2 = max(T_1 + ΔT_min(FT), T_2)
    return min(T_1 + ΔT_max(FT), T_2)
end

"""
    saturation_adjustment_SecantMethod(param_set, e_int, ρ, q_tot)

Compute the temperature `T` that is consistent with

 - `param_set` an `AbstractParameterSet`, see the [`MoistThermodynamics`](@ref) for more details
 - `e_int` internal energy
 - `ρ` (moist-)air density
 - `q_tot` total specific humidity
 - `phase_type` a thermodynamic state type
 - `tol` absolute tolerance for saturation adjustment iterations. Can be one of:
    - `SolutionTolerance()` to stop when `|x_2 - x_1| < tol`
    - `ResidualTolerance()` to stop when `|f(x)| < tol`
 - `maxiter` maximum iterations for non-linear equation solve

by finding the root of

``e_int - internal_energy_sat(param_set, T, ρ, q_tot, phase_type) = 0``

See also [`saturation_adjustment_q_tot_θ_liq_ice`](@ref).
"""
function saturation_adjustment_SecantMethod(
    param_set::APS,
    e_int::FT,
    ρ::FT,
    q_tot::FT,
    phase_type::Type{<:ThermodynamicState},
    maxiter::Int,
    tol::AbstractTolerance,
) where {FT <: Real}
    _T_min::FT = T_min(param_set)
    T_1 = max(_T_min, air_temperature(param_set, e_int, PhasePartition(q_tot))) # Assume all vapor
    q_v_sat = q_vap_saturation(param_set, T_1, ρ, phase_type)
    unsaturated = q_tot <= q_v_sat
    if unsaturated && T_1 > _T_min
        return T_1
    else
        # FIXME here: need to revisit bounds for saturation adjustment to guarantee bracketing of zero.
        T_2 = air_temperature(
            param_set,
            e_int,
            PhasePartition(q_tot, FT(0), q_tot),
        ) # Assume all ice
        T_2 = bound_upper_temperature(T_1, T_2)
        sol = find_zero(
            T ->
                internal_energy_sat(param_set, T, ρ, q_tot, phase_type) - e_int,
            SecantMethod(T_1, T_2),
            CompactSolution(),
            tol,
            maxiter,
        )
        if !sol.converged
            error("saturation_adjustment_SecantMethod did not converge")
        end
        return sol.root
    end
end

"""
    saturation_adjustment_q_tot_θ_liq_ice(param_set, θ_liq_ice, ρ, q_tot)

Compute the temperature `T` that is consistent with

 - `param_set` an `AbstractParameterSet`, see the [`MoistThermodynamics`](@ref) for more details
 - `θ_liq_ice` liquid-ice potential temperature
 - `ρ` (moist-)air density
 - `q_tot` total specific humidity
 - `phase_type` a thermodynamic state type
 - `tol` absolute tolerance for saturation adjustment iterations. Can be one of:
    - `SolutionTolerance()` to stop when `|x_2 - x_1| < tol`
    - `ResidualTolerance()` to stop when `|f(x)| < tol`
 - `maxiter` maximum iterations for non-linear equation solve

by finding the root of

``
  θ_{liq_ice} - liquid_ice_pottemp_sat(param_set, T, ρ, phase_type, q_tot) = 0
``

See also [`saturation_adjustment`](@ref).
"""
function saturation_adjustment_q_tot_θ_liq_ice(
    param_set::APS,
    θ_liq_ice::FT,
    ρ::FT,
    q_tot::FT,
    phase_type::Type{<:ThermodynamicState},
    maxiter::Int,
    tol::AbstractTolerance,
) where {FT <: Real}
    _T_min::FT = T_min(param_set)
    T_1 = max(
        _T_min,
        air_temperature_from_liquid_ice_pottemp(
            param_set,
            θ_liq_ice,
            ρ,
            PhasePartition(q_tot),
        ),
    ) # Assume all vapor
    q_v_sat = q_vap_saturation(param_set, T_1, ρ, phase_type)
    unsaturated = q_tot <= q_v_sat
    if unsaturated && T_1 > _T_min
        return T_1
    else
        T_2 = air_temperature_from_liquid_ice_pottemp(
            param_set,
            θ_liq_ice,
            ρ,
            PhasePartition(q_tot, FT(0), q_tot),
        ) # Assume all ice
        T_2 = bound_upper_temperature(T_1, T_2)
        sol = find_zero(
            T ->
                liquid_ice_pottemp_sat(param_set, T, ρ, phase_type, q_tot) -
                θ_liq_ice,
            SecantMethod(T_1, T_2),
            CompactSolution(),
            tol,
            maxiter,
        )
        if !sol.converged
            error("saturation_adjustment_q_tot_θ_liq_ice did not converge")
        end
        return sol.root
    end
end

"""
    saturation_adjustment_q_tot_θ_liq_ice_given_pressure(param_set, θ_liq_ice, p, q_tot, phase_type, tol, maxiter)

Compute the temperature `T` that is consistent with

 - `param_set` an `AbstractParameterSet`, see the [`MoistThermodynamics`](@ref) for more details
 - `θ_liq_ice` liquid-ice potential temperature
 - `q_tot` total specific humidity
 - `p` pressure
 - `phase_type` a thermodynamic state type
 - `tol` absolute tolerance for saturation adjustment iterations. Can be one of:
    - `SolutionTolerance()` to stop when `|x_2 - x_1| < tol`
    - `ResidualTolerance()` to stop when `|f(x)| < tol`
 - `maxiter` maximum iterations for non-linear equation solve

by finding the root of

``
  θ_{liq_ice} - liquid_ice_pottemp_sat(param_set, T, air_density(param_set, T, p, PhasePartition(q_tot)), phase_type, q_tot) = 0
``

See also [`saturation_adjustment`](@ref).
"""
function saturation_adjustment_q_tot_θ_liq_ice_given_pressure(
    param_set::APS,
    θ_liq_ice::FT,
    p::FT,
    q_tot::FT,
    phase_type::Type{<:ThermodynamicState},
    maxiter::Int,
    tol::AbstractTolerance,
) where {FT <: Real}
    _T_min::FT = T_min(param_set)
    T_1 = air_temperature_from_liquid_ice_pottemp_given_pressure(
        param_set,
        θ_liq_ice,
        p,
        PhasePartition(q_tot),
    ) # Assume all vapor
    ρ = air_density(param_set, T_1, p, PhasePartition(q_tot))
    q_v_sat = q_vap_saturation(param_set, T_1, ρ, phase_type)
    unsaturated = q_tot <= q_v_sat
    if unsaturated && T_1 > _T_min
        return T_1
    else
        T_2 = air_temperature_from_liquid_ice_pottemp(
            param_set,
            θ_liq_ice,
            p,
            PhasePartition(q_tot, FT(0), q_tot),
        ) # Assume all ice
        T_2 = bound_upper_temperature(T_1, T_2)
        sol = find_zero(
            T ->
                liquid_ice_pottemp_sat(
                    param_set,
                    T,
                    air_density(param_set, T, p, PhasePartition(q_tot)),
                    phase_type,
                    q_tot,
                ) - θ_liq_ice,
            SecantMethod(T_1, T_2),
            CompactSolution(),
            tol,
            maxiter,
        )
        if !sol.converged
            error("saturation_adjustment_q_tot_θ_liq_ice_given_pressure did not converge")
        end
        return sol.root
    end
end

"""
    latent_heat_liq_ice(param_set, q::PhasePartition{FT})

Effective latent heat of condensate (weighted sum of liquid and ice),
with specific latent heat evaluated at reference temperature `T_0` given
 - `param_set` an `AbstractParameterSet`, see the [`MoistThermodynamics`](@ref) for more details
 - `q` [`PhasePartition`](@ref). Without this argument, the results are for dry air.
"""
function latent_heat_liq_ice(
    param_set::APS,
    q::PhasePartition{FT} = q_pt_0(FT),
) where {FT <: Real}
    _LH_v0::FT = LH_v0(param_set)
    _LH_s0::FT = LH_s0(param_set)
    return _LH_v0 * q.liq + _LH_s0 * q.ice
end


"""
    liquid_ice_pottemp_given_pressure(param_set, T, p, q::PhasePartition)

The liquid-ice potential temperature where
 - `param_set` an `AbstractParameterSet`, see the [`MoistThermodynamics`](@ref) for more details
 - `T` temperature
 - `p` pressure
and, optionally,
 - `q` [`PhasePartition`](@ref). Without this argument, the results are for dry air.
"""
function liquid_ice_pottemp_given_pressure(
    param_set::APS,
    T::FT,
    p::FT,
    q::PhasePartition{FT} = q_pt_0(FT),
) where {FT <: Real}
    # liquid-ice potential temperature, approximating latent heats
    # of phase transitions as constants
    return dry_pottemp_given_pressure(param_set, T, p, q) *
           (1 - latent_heat_liq_ice(param_set, q) / (cp_m(param_set, q) * T))
end


"""
    liquid_ice_pottemp(param_set, T, ρ, q::PhasePartition)

The liquid-ice potential temperature where
 - `param_set` an `AbstractParameterSet`, see the [`MoistThermodynamics`](@ref) for more details
 - `T` temperature
 - `ρ` (moist-)air density
and, optionally,
 - `q` [`PhasePartition`](@ref). Without this argument, the results are for dry air.
"""
function liquid_ice_pottemp(
    param_set::APS,
    T::FT,
    ρ::FT,
    q::PhasePartition{FT} = q_pt_0(FT),
) where {FT <: Real}
    return liquid_ice_pottemp_given_pressure(
        param_set,
        T,
        air_pressure(param_set, T, ρ, q),
        q,
    )
end

"""
    liquid_ice_pottemp(ts::ThermodynamicState)

The liquid-ice potential temperature,
given a thermodynamic state `ts`.
"""
liquid_ice_pottemp(ts::ThermodynamicState) = liquid_ice_pottemp(
    ts.param_set,
    air_temperature(ts),
    air_density(ts),
    PhasePartition(ts),
)

"""
    dry_pottemp(param_set, T, ρ[, q::PhasePartition])

The dry potential temperature where

 - `param_set` an `AbstractParameterSet`, see the [`MoistThermodynamics`](@ref) for more details
 - `T` temperature
 - `ρ` (moist-)air density
and, optionally,
 - `q` [`PhasePartition`](@ref). Without this argument, the results are for dry air.
 """
function dry_pottemp(
    param_set::APS,
    T::FT,
    ρ::FT,
    q::PhasePartition{FT} = q_pt_0(FT),
) where {FT <: Real}
    return T / exner(param_set, T, ρ, q)
end

"""
    dry_pottemp_given_pressure(param_set, T, p[, q::PhasePartition])

The dry potential temperature where

 - `param_set` an `AbstractParameterSet`, see the [`MoistThermodynamics`](@ref) for more details
 - `T` temperature
 - `p` pressure
and, optionally,
 - `q` [`PhasePartition`](@ref). Without this argument, the results are for dry air.
 """
function dry_pottemp_given_pressure(
    param_set::APS,
    T::FT,
    p::FT,
    q::PhasePartition{FT} = q_pt_0(FT),
) where {FT <: Real}
    return T / exner_given_pressure(param_set, p, q)
end

"""
    dry_pottemp(ts::ThermodynamicState)

The dry potential temperature, given a thermodynamic state `ts`.
"""
dry_pottemp(ts::ThermodynamicState) = dry_pottemp(
    ts.param_set,
    air_temperature(ts),
    air_density(ts),
    PhasePartition(ts),
)

"""
    air_temperature_from_virtual_temperature(param_set, T_virt, p, RH)

The air temperature and `q_tot` where

 - `param_set` an `AbstractParameterSet`, see the [`MoistThermodynamics`](@ref) for more details
 - `T_virt` virtual temperature
 - `p` air pressure
 - `RH` relative humidity
"""
function air_temperature_from_virtual_temperature(
    param_set::APS,
    T_virt::FT,
    p::FT,
    RH::FT,
    tol::AbstractTolerance,
    maxiter::Int,
) where {FT <: Real}

    _T_min::FT = T_virt - 5
    _T_max::FT = T_virt
    function air_temp(param_set, T_virt, T, p, RH)
        _R_d = FT(R_d(param_set))
        _R_v = FT(R_v(param_set))
        ρ = p/(_R_d*T_virt)
        q_vap = vapor_specific_humidity(param_set, T, p, RH)
        q_tot = q_vap
        q_pt = PhasePartition_equil(param_set, T, ρ, q_tot)
        R_m = gas_constant_air(param_set, q_pt)
        return _R_d/R_m*T_virt
    end

    sol = find_zero(T -> T - air_temp(param_set, T_virt, T, p, RH),
        SecantMethod(_T_min, _T_max),
        CompactSolution(),
        tol,
        maxiter,
    )
    if !sol.converged
        @print("maxiter reached in air_temperature_from_virtual_temperature. Please open an issue with gist of these values:\n")
        @print("    T_virt=",T_virt, "RH=",RH, ", p=",p, ", maxiter=",maxiter, ", tol=",tol,"\n")
    end
    return sol.root

end

"""
    air_temperature_from_liquid_ice_pottemp(param_set, θ_liq_ice, ρ, q::PhasePartition)

The temperature given
 - `param_set` an `AbstractParameterSet`, see the [`MoistThermodynamics`](@ref) for more details
 - `θ_liq_ice` liquid-ice potential temperature
 - `ρ` (moist-)air density
and, optionally,
 - `q` [`PhasePartition`](@ref). Without this argument, the results are for dry air.
"""
function air_temperature_from_liquid_ice_pottemp(
    param_set::APS,
    θ_liq_ice::FT,
    ρ::FT,
    q::PhasePartition{FT} = q_pt_0(FT),
) where {FT <: Real}

    _MSLP::FT = MSLP(param_set)
    cvm = cv_m(param_set, q)
    cpm = cp_m(param_set, q)
    R_m = gas_constant_air(param_set, q)
    κ = 1 - cvm / cpm
    T_u = (ρ * R_m * θ_liq_ice / _MSLP)^(R_m / cvm) * θ_liq_ice
    T_1 = latent_heat_liq_ice(param_set, q) / cvm
    T_2 = -κ / (2 * T_u) * (latent_heat_liq_ice(param_set, q) / cvm)^2
    return T_u + T_1 + T_2
end

"""
    air_temperature_from_liquid_ice_pottemp_non_linear(param_set, θ_liq_ice, ρ, q::PhasePartition)

Computes temperature `T` given

 - `param_set` an `AbstractParameterSet`, see the [`MoistThermodynamics`](@ref) for more details
 - `θ_liq_ice` liquid-ice potential temperature
 - `ρ` (moist-)air density
 - `tol` absolute tolerance for non-linear equation iterations. Can be one of:
    - `SolutionTolerance()` to stop when `|x_2 - x_1| < tol`
    - `ResidualTolerance()` to stop when `|f(x)| < tol`
 - `maxiter` maximum iterations for non-linear equation solve
and, optionally,
 - `q` [`PhasePartition`](@ref). Without this argument, the results are for dry air,

by finding the root of
``
  T - air_temperature_from_liquid_ice_pottemp_given_pressure(param_set, θ_liq_ice, air_pressure(param_set, T, ρ, q), q) = 0
``
"""
function air_temperature_from_liquid_ice_pottemp_non_linear(
    param_set::APS,
    θ_liq_ice::FT,
    ρ::FT,
    maxiter::Int,
    tol::AbstractTolerance,
    q::PhasePartition{FT} = q_pt_0(FT),
) where {FT <: Real}
    _T_min::FT = T_min(param_set)
    _T_max::FT = T_max(param_set)
    sol = find_zero(
        T ->
            T - air_temperature_from_liquid_ice_pottemp_given_pressure(
                param_set,
                θ_liq_ice,
                air_pressure(param_set, T, ρ, q),
                q,
            ),
        SecantMethod(_T_min, _T_max),
        CompactSolution(),
        tol,
        maxiter,
    )
    if !sol.converged
        error("air_temperature_from_liquid_ice_pottemp_non_linear did not converge")
    end
    return sol.root
end

"""
    air_temperature_from_liquid_ice_pottemp_given_pressure(param_set, θ_liq_ice, p[, q::PhasePartition])

The air temperature where

 - `param_set` an `AbstractParameterSet`, see the [`MoistThermodynamics`](@ref) for more details
 - `θ_liq_ice` liquid-ice potential temperature
 - `p` pressure
and, optionally,
 - `q` [`PhasePartition`](@ref). Without this argument, the results are for dry air.
"""
function air_temperature_from_liquid_ice_pottemp_given_pressure(
    param_set::APS,
    θ_liq_ice::FT,
    p::FT,
    q::PhasePartition{FT} = q_pt_0(FT),
) where {FT <: Real}
    return θ_liq_ice * exner_given_pressure(param_set, p, q) +
           latent_heat_liq_ice(param_set, q) / cp_m(param_set, q)
end

"""
    virtual_pottemp(param_set, T, ρ[, q::PhasePartition])

The virtual potential temperature where

 - `param_set` an `AbstractParameterSet`, see the [`MoistThermodynamics`](@ref) for more details
 - `T` temperature
 - `ρ` (moist-)air density
and, optionally,
 - `q` [`PhasePartition`](@ref). Without this argument, the results are for dry air.
"""
function virtual_pottemp(
    param_set::APS,
    T::FT,
    ρ::FT,
    q::PhasePartition{FT} = q_pt_0(FT),
) where {FT <: Real}
    _R_d::FT = R_d(param_set)
    return gas_constant_air(param_set, q) / _R_d *
           dry_pottemp(param_set, T, ρ, q)
end

"""
    virtual_pottemp(ts::ThermodynamicState)

The virtual potential temperature,
given a thermodynamic state `ts`.
"""
virtual_pottemp(ts::ThermodynamicState) = virtual_pottemp(
    ts.param_set,
    air_temperature(ts),
    air_density(ts),
    PhasePartition(ts),
)

"""
<<<<<<< HEAD
    virtual_temperature(param_set, T, ρ[, q::PhasePartition])

The virtual temperature where

 - `param_set` an `AbstractParameterSet`, see the [`MoistThermodynamics`](@ref) for more details
 - `T` temperature
 - `ρ` (moist-)air density
and, optionally,
 - `q` [`PhasePartition`](@ref). Without this argument, the results are for dry air.
"""
function virtual_temperature(
    param_set::APS,
    T::FT,
    ρ::FT,
    q::PhasePartition{FT} = q_pt_0(FT),
) where {FT <: Real}
    _R_d::FT = R_d(param_set)
    return gas_constant_air(param_set, q) / _R_d * T
end

"""
    virtual_temperature(ts::ThermodynamicState)

The virtual temperature,
given a thermodynamic state `ts`.
"""
virtual_temperature(ts::ThermodynamicState) = virtual_temperature(
    ts.param_set,
    air_temperature(ts),
    air_density(ts),
    PhasePartition(ts),
)


"""
    liquid_ice_pottemp_sat(param_set, T, ρ[, q::PhasePartition])
=======
    liquid_ice_pottemp_sat(param_set, T, ρ, phase_type[, q::PhasePartition])
>>>>>>> cd6042a1

The saturated liquid ice potential temperature where

 - `param_set` an `AbstractParameterSet`, see the [`MoistThermodynamics`](@ref) for more details
 - `T` temperature
 - `ρ` (moist-)air density
 - `phase_type` a thermodynamic state type
and, optionally,
 - `q` [`PhasePartition`](@ref). Without this argument, the results are for dry air.
"""
function liquid_ice_pottemp_sat(
    param_set::APS,
    T::FT,
    ρ::FT,
    phase_type::Type{<:ThermodynamicState},
    q::PhasePartition{FT} = q_pt_0(FT),
) where {FT <: Real}
    q_v_sat = q_vap_saturation(param_set, T, ρ, phase_type, q)
    return liquid_ice_pottemp(param_set, T, ρ, PhasePartition(q_v_sat))
end

"""
    liquid_ice_pottemp_sat(param_set, T, ρ, phase_type, q_tot)

The saturated liquid ice potential temperature where

 - `param_set` an `AbstractParameterSet`, see the [`MoistThermodynamics`](@ref) for more details
 - `T` temperature
 - `ρ` (moist-)air density
 - `phase_type` a thermodynamic state type
 - `q_tot` total specific humidity
"""
function liquid_ice_pottemp_sat(
    param_set::APS,
    T::FT,
    ρ::FT,
    phase_type::Type{<:ThermodynamicState},
    q_tot::FT,
) where {FT <: Real}
    return liquid_ice_pottemp(
        param_set,
        T,
        ρ,
        PhasePartition_equil(param_set, T, ρ, q_tot, phase_type),
    )
end

"""
    liquid_ice_pottemp_sat(ts::ThermodynamicState)

The liquid potential temperature given a thermodynamic state `ts`.
"""
liquid_ice_pottemp_sat(ts::ThermodynamicState) = liquid_ice_pottemp_sat(
    ts.param_set,
    air_temperature(ts),
    air_density(ts),
    typeof(ts),
    PhasePartition(ts),
)

"""
    exner_given_pressure(param_set, p[, q::PhasePartition])

The Exner function where
 - `param_set` an `AbstractParameterSet`, see the [`MoistThermodynamics`](@ref) for more details
 - `p` pressure
and, optionally,
 - `q` [`PhasePartition`](@ref). Without this argument, the results are for dry air.
"""
function exner_given_pressure(
    param_set::APS,
    p::FT,
    q::PhasePartition{FT} = q_pt_0(FT),
) where {FT <: Real}
    _MSLP::FT = MSLP(param_set)
    # gas constant and isobaric specific heat of moist air
    _R_m = gas_constant_air(param_set, q)
    _cp_m = cp_m(param_set, q)

    return (p / _MSLP)^(_R_m / _cp_m)
end

"""
    exner(param_set, T, ρ[, q::PhasePartition)])

The Exner function where
 - `param_set` an `AbstractParameterSet`, see the [`MoistThermodynamics`](@ref) for more details
 - `T` temperature
 - `ρ` (moist-)air density
and, optionally,
 - `q` [`PhasePartition`](@ref). Without this argument, the results are for dry air.
"""
function exner(
    param_set::APS,
    T::FT,
    ρ::FT,
    q::PhasePartition{FT} = q_pt_0(FT),
) where {FT <: Real}
    return exner_given_pressure(param_set, air_pressure(param_set, T, ρ, q), q)
end

"""
    exner(ts::ThermodynamicState)

The Exner function, given a thermodynamic state `ts`.
"""
exner(ts::ThermodynamicState) = exner(
    ts.param_set,
    air_temperature(ts),
    air_density(ts),
    PhasePartition(ts),
)

"""
    relative_humidity(param_set, T, p, e_int, phase_type, q::PhasePartition)

The relative humidity, given
 - `param_set` an `AbstractParameterSet`, see the [`MoistThermodynamics`](@ref) for more details
 - `p` pressure
 - `e_int` internal energy per unit mass
 - `phase_type` a thermodynamic state type
and, optionally,
 - `q` [`PhasePartition`](@ref). Without this argument, the results are for dry air.
 """
function relative_humidity(
    param_set::APS,
    T::FT,
    p::FT,
    e_int::FT,
    phase_type::Type{<:ThermodynamicState},
    q::PhasePartition{FT} = q_pt_0(FT),
) where {FT <: Real}
    _R_v::FT = R_v(param_set)
    q_vap = q.tot - q.liq - q.ice
    p_vap =
        q_vap *
        air_density(param_set, T, p, q) *
        _R_v *
        air_temperature(param_set, e_int, q)
<<<<<<< HEAD
    p_vap_sat = saturation_vapor_pressure(param_set, T)
=======
    liq_frac = liquid_fraction(param_set, T, phase_type, q)
    p_vap_sat =
        liq_frac * saturation_vapor_pressure(param_set, T, Liquid()) +
        (1 - liq_frac) * saturation_vapor_pressure(param_set, T, Ice())
>>>>>>> cd6042a1
    return p_vap / p_vap_sat
end

"""
    relative_humidity(ts::ThermodynamicState)

The relative humidity, given a thermodynamic state `ts`.
"""
relative_humidity(ts::ThermodynamicState{FT}) where {FT <: Real} =
    relative_humidity(
        ts.param_set,
        air_temperature(ts),
        air_pressure(ts),
        internal_energy(ts),
        typeof(ts),
        PhasePartition(ts),
    )<|MERGE_RESOLUTION|>--- conflicted
+++ resolved
@@ -31,7 +31,6 @@
 export air_temperature_from_liquid_ice_pottemp,
     air_temperature_from_liquid_ice_pottemp_given_pressure
 export air_temperature_from_liquid_ice_pottemp_non_linear
-export air_temperature_from_virtual_temperature
 export vapor_specific_humidity
 export virtual_temperature
 
@@ -175,12 +174,13 @@
         param_set::AbstractParameterSet,
         T::FT,
         p::FT,
-        RH::FT
+        RH::FT,
+        phase_type::Type{<:ThermodynamicState}
         ) where {FT<:AbstractFloat}
     _R_d = FT(R_d(param_set))
     _R_v = FT(R_v(param_set))
     ε_vd = _R_d/_R_v
-    p_vap_sat = saturation_vapor_pressure(param_set, T)
+    p_vap_sat = saturation_vapor_pressure(param_set, phase_type, T)
     return RH*p_vap_sat*ε_vd/(p - RH*p_vap_sat*(1 - ε_vd))
 end
 
@@ -689,6 +689,7 @@
 
 function saturation_vapor_pressure(
     param_set::APS,
+    phase_type::Type{<:ThermodynamicState},
     T::FT,
 ) where {FT <: Real}
     _LH_s0 = FT(LH_s0(param_set))
@@ -696,7 +697,7 @@
     _cp_v = FT(cp_v(param_set))
     _cp_l = FT(cp_l(param_set))
     _cp_i = FT(cp_i(param_set))
-    liq_frac = liquid_fraction(param_set, T, PhasePartition(FT(0)))
+    liq_frac = liquid_fraction(param_set, T, phase_type, PhasePartition(FT(0)))
     _LH_0 = liq_frac * _LH_v0 + (1-liq_frac) * _LH_s0
     _Δcp = _cp_v - liq_frac * _cp_l - (1-liq_frac) * _cp_i
     return saturation_vapor_pressure(param_set, T, _LH_0, _Δcp)
@@ -1421,12 +1422,14 @@
  - `T_virt` virtual temperature
  - `p` air pressure
  - `RH` relative humidity
+ - `phase_type` a thermodynamic state type
 """
 function air_temperature_from_virtual_temperature(
     param_set::APS,
     T_virt::FT,
     p::FT,
     RH::FT,
+    phase_type::Type{<:ThermodynamicState},
     tol::AbstractTolerance,
     maxiter::Int,
 ) where {FT <: Real}
@@ -1437,7 +1440,7 @@
         _R_d = FT(R_d(param_set))
         _R_v = FT(R_v(param_set))
         ρ = p/(_R_d*T_virt)
-        q_vap = vapor_specific_humidity(param_set, T, p, RH)
+        q_vap = vapor_specific_humidity(param_set, T, p, RH, phase_type)
         q_tot = q_vap
         q_pt = PhasePartition_equil(param_set, T, ρ, q_tot)
         R_m = gas_constant_air(param_set, q_pt)
@@ -1592,7 +1595,6 @@
 )
 
 """
-<<<<<<< HEAD
     virtual_temperature(param_set, T, ρ[, q::PhasePartition])
 
 The virtual temperature where
@@ -1628,10 +1630,7 @@
 
 
 """
-    liquid_ice_pottemp_sat(param_set, T, ρ[, q::PhasePartition])
-=======
     liquid_ice_pottemp_sat(param_set, T, ρ, phase_type[, q::PhasePartition])
->>>>>>> cd6042a1
 
 The saturated liquid ice potential temperature where
 
@@ -1771,14 +1770,7 @@
         air_density(param_set, T, p, q) *
         _R_v *
         air_temperature(param_set, e_int, q)
-<<<<<<< HEAD
-    p_vap_sat = saturation_vapor_pressure(param_set, T)
-=======
-    liq_frac = liquid_fraction(param_set, T, phase_type, q)
-    p_vap_sat =
-        liq_frac * saturation_vapor_pressure(param_set, T, Liquid()) +
-        (1 - liq_frac) * saturation_vapor_pressure(param_set, T, Ice())
->>>>>>> cd6042a1
+    p_vap_sat = saturation_vapor_pressure(param_set, phase_type, T)
     return p_vap / p_vap_sat
 end
 
