<<<<<<< HEAD
using ..PlanetParameters
=======
>>>>>>> b52a7a54
export RadiationModel, NoRadiation

abstract type RadiationModel end

vars_state_conservative(::RadiationModel, FT) = @vars()
vars_state_auxiliary(::RadiationModel, FT) = @vars()
vars_integrals(::RadiationModel, FT) = @vars()
vars_reverse_integrals(::RadiationModel, FT) = @vars()

<<<<<<< HEAD
function atmos_nodal_update_aux!(
=======
function atmos_nodal_update_auxiliary_state!(
>>>>>>> b52a7a54
    ::RadiationModel,
    ::AtmosModel,
    state::Vars,
    aux::Vars,
    t::Real,
) end
<<<<<<< HEAD
function preodefun!(::RadiationModel, aux::Vars, state::Vars, t::Real) end
function integral_set_aux!(
=======
function integral_set_auxiliary_state!(
>>>>>>> b52a7a54
    ::RadiationModel,
    integ::Vars,
    state::Vars,
    aux::Vars,
) end
<<<<<<< HEAD
function integral_load_aux!(::RadiationModel, aux::Vars, integ::Vars) end
function reverse_integral_set_aux!(
=======
function integral_load_auxiliary_state!(
    ::RadiationModel,
    aux::Vars,
    integ::Vars,
) end
function reverse_integral_set_auxiliary_state!(
>>>>>>> b52a7a54
    ::RadiationModel,
    integ::Vars,
    state::Vars,
    aux::Vars,
) end
<<<<<<< HEAD
function reverse_integral_load_aux!(::RadiationModel, aux::Vars, integ::Vars) end
=======
function reverse_integral_load_auxiliary_state!(
    ::RadiationModel,
    aux::Vars,
    integ::Vars,
) end
>>>>>>> b52a7a54
function flux_radiation!(
    ::RadiationModel,
    atmos::AtmosModel,
    flux::Grad,
    state::Vars,
    aux::Vars,
    t::Real,
) end

struct NoRadiation <: RadiationModel end<|MERGE_RESOLUTION|>--- conflicted
+++ resolved
@@ -1,7 +1,3 @@
-<<<<<<< HEAD
-using ..PlanetParameters
-=======
->>>>>>> b52a7a54
 export RadiationModel, NoRadiation
 
 abstract type RadiationModel end
@@ -11,53 +7,35 @@
 vars_integrals(::RadiationModel, FT) = @vars()
 vars_reverse_integrals(::RadiationModel, FT) = @vars()
 
-<<<<<<< HEAD
-function atmos_nodal_update_aux!(
-=======
 function atmos_nodal_update_auxiliary_state!(
->>>>>>> b52a7a54
     ::RadiationModel,
     ::AtmosModel,
     state::Vars,
     aux::Vars,
     t::Real,
 ) end
-<<<<<<< HEAD
-function preodefun!(::RadiationModel, aux::Vars, state::Vars, t::Real) end
-function integral_set_aux!(
-=======
 function integral_set_auxiliary_state!(
->>>>>>> b52a7a54
     ::RadiationModel,
     integ::Vars,
     state::Vars,
     aux::Vars,
 ) end
-<<<<<<< HEAD
-function integral_load_aux!(::RadiationModel, aux::Vars, integ::Vars) end
-function reverse_integral_set_aux!(
-=======
 function integral_load_auxiliary_state!(
     ::RadiationModel,
     aux::Vars,
     integ::Vars,
 ) end
 function reverse_integral_set_auxiliary_state!(
->>>>>>> b52a7a54
     ::RadiationModel,
     integ::Vars,
     state::Vars,
     aux::Vars,
 ) end
-<<<<<<< HEAD
-function reverse_integral_load_aux!(::RadiationModel, aux::Vars, integ::Vars) end
-=======
 function reverse_integral_load_auxiliary_state!(
     ::RadiationModel,
     aux::Vars,
     integ::Vars,
 ) end
->>>>>>> b52a7a54
 function flux_radiation!(
     ::RadiationModel,
     atmos::AtmosModel,
