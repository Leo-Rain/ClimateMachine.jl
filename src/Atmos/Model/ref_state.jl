--- conflicted
+++ resolved
@@ -4,16 +4,11 @@
     HydrostaticState,
     IsothermalProfile,
     LinearTemperatureProfile,
-<<<<<<< HEAD
-    DryAdiabaticProfile,
-    StableTemperatureProfile
-=======
     DecayingTemperatureProfile,
     DryAdiabaticProfile,
     StableTemperatureProfile
 
 using CLIMAParameters.Planet: R_d, MSLP, cp_d, grav
->>>>>>> b52a7a54
 
 """
     ReferenceState
@@ -64,12 +59,9 @@
     geom::LocalGeometry,
 ) where {P, F}
     T, p = m.temperatureprofile(atmos.orientation, atmos.param_set, aux)
-<<<<<<< HEAD
-=======
     FT = eltype(aux)
     _R_d::FT = R_d(atmos.param_set)
 
->>>>>>> b52a7a54
     aux.ref_state.T = T
     aux.ref_state.p = p
     aux.ref_state.ρ = ρ = p / (_R_d * T)
@@ -119,12 +111,9 @@
     param_set,
     aux::Vars,
 )
-<<<<<<< HEAD
-=======
-    FT = eltype(aux)
-    _R_d::FT = R_d(param_set)
-    _MSLP::FT = MSLP(param_set)
->>>>>>> b52a7a54
+    FT = eltype(aux)
+    _R_d::FT = R_d(param_set)
+    _MSLP::FT = MSLP(param_set)
     p =
         _MSLP *
         exp(-gravitational_potential(orientation, aux) / (_R_d * profile.T))
@@ -192,14 +181,11 @@
     aux::Vars,
 ) where {PS}
 
-<<<<<<< HEAD
-=======
-    FT = eltype(aux)
-    _R_d::FT = R_d(param_set)
-    _grav::FT = grav(param_set)
-    _MSLP::FT = MSLP(param_set)
-
->>>>>>> b52a7a54
+    FT = eltype(aux)
+    _R_d::FT = R_d(param_set)
+    _grav::FT = grav(param_set)
+    _MSLP::FT = MSLP(param_set)
+
     z = altitude(orientation, param_set, aux)
     T = max(profile.T_surface - profile.Γ * z, profile.T_min)
 
@@ -213,9 +199,6 @@
 end
 
 """
-<<<<<<< HEAD
-    StableTemperatureProfile{F} <: TemperatureProfile
-=======
     DecayingTemperatureProfile{F} <: TemperatureProfile
 
 A virtual temperature profile that decays smoothly with height `z`, dropping by a specified temperature difference `ΔTv` over a height scale `H_t`.
@@ -259,7 +242,6 @@
 
 """
 StableTemperatureProfile{F} <: TemperatureProfile
->>>>>>> b52a7a54
 
 A potential temperature profile which increases exponentially with height `z` where the increas is determined by Brunt–Väisälä frequency `N2/g`
 
@@ -285,12 +267,6 @@
 ) where {PS}
 
     z = altitude(orientation, param_set, aux)
-<<<<<<< HEAD
-    S=profile.N*profile.N/grav
-    θ=profile.θ_surface*exp(S*z)
-    p=MSLP*(1.0-grav/(cp_d*profile.θ_surface*S)*(1.0-exp(-S*z)))^(cp_d/R_d)
-    T=(p/MSLP)^(R_d/cp_d)*θ
-=======
     FT = typeof(z)
     _R_d::FT = R_d(param_set)
     _cp_d::FT = cp_d(param_set)
@@ -301,6 +277,5 @@
     θ = profile.θ_surface * exp(S * z)
     p = _MSLP * (1.0 - _grav / (_cp_d * profile.θ_surface * S) * (1.0 - exp(-S * z))) ^ (_cp_d / _R_d)
     T = (p / _MSLP) ^ (_R_d / _cp_d) * θ
->>>>>>> b52a7a54
     return (T, p)
 end