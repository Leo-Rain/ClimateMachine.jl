--- conflicted
+++ resolved
@@ -71,14 +71,7 @@
 end
 function vars_diffusive(m::AtmosModel, FT)
   @vars begin
-<<<<<<< HEAD
-    sdiff_h::FT
-    sdiff_v::FT
-    ρτ::SHermitianCompact{3,FT,6}
-    ρd_h_tot::SVector{3,FT}
-=======
     ∇h_tot::SVector{3,FT}
->>>>>>> c117b4c7
     turbulence::vars_diffusive(m.turbulence,FT)
     moisture::vars_diffusive(m.moisture,FT)
   end
@@ -188,28 +181,6 @@
   flux_diffusive!(atmos.moisture, flux, state, diffusive, aux, t, D_t)
 end
 
-<<<<<<< HEAD
-function diffusive!(m::AtmosModel, diffusive::Vars, ∇transform::Grad, state::Vars, aux::Vars, t::Real)
-  ∇u = ∇transform.u
-  # strain rate tensor
-  S = symmetrize(∇u)
-  # kinematic viscosity tensor
-  ρν = dynamic_viscosity_tensor(m.turbulence, S, state, diffusive, ∇transform, aux, t)
-  # momentum flux tensor
-  diffusive.ρτ = scaled_momentum_flux_tensor(m.turbulence, ρν, S)
-
-  ∇h_tot = ∇transform.h_tot
-  # turbulent Prandtl number
-  diag_ρν_horz = ρν isa Real ? ρν : diag(ρν[1]) # either a scalar or matrix
-  diag_ρν_vert = ρν isa Real ? ρν : diag(ρν[2]) # either a scalar or matrix
-  #Diffusive cfl coefficients
-  diffusive.sdiff_h = ρν isa Real ? norm(-2 * ρν * S) : norm(-2*ρν[1]*S)
-  diffusive.sdiff_v = ρν isa Real ? norm(-2 * ρν * S) : norm(-2*ρν[2]*S)
-  # Diffusivity ρD_t = ρν/Prandtl_turb
-  ρD_t = (diag_ρν_horz + diag_ρν_vert) * inv_Pr_turb
-  # diffusive flux of total energy
-  diffusive.ρd_h_tot = -ρD_t .* ∇transform.h_tot
-=======
 #TODO: Consider whether to not pass ρ and ρu (not state), foc BCs reasons
 @inline function flux_diffusive!(atmos::AtmosModel, flux::Grad, state::Vars,
                                  τ, d_h_tot)
@@ -217,7 +188,6 @@
   flux.ρe += τ * state.ρu
   flux.ρe += d_h_tot * state.ρ
 end
->>>>>>> c117b4c7
 
 @inline function wavespeed(m::AtmosModel, nM, state::Vars, aux::Vars, t::Real)
   ρinv = 1/state.ρ
