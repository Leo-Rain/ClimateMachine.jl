module Atmos

export AtmosModel,
    AtmosAcousticLinearModel, AtmosAcousticGravityLinearModel, RemainderModel,
    AtmosLinearModelSplit, AtmosAcousticLinearModelSplit, AtmosAcousticGravityLinearModelSplit,
    AtmosAcousticLinearModelMomentum, AtmosAcousticLinearModelThermo,
    AtmosAcousticGravityLinearModelMomentum, AtmosAcousticGravityLinearModelThermo

<<<<<<< HEAD
=======
using CLIMAParameters
using CLIMAParameters.Planet: grav, cp_d
using CLIMAParameters.Atmos.SubgridScale: C_smag
using DocStringExtensions
>>>>>>> b52a7a54
using LinearAlgebra, StaticArrays
using ..ConfigTypes
using ..VariableTemplates
using ..MoistThermodynamics
import ..MoistThermodynamics: internal_energy
using ..MPIStateArrays: MPIStateArray
using ..Mesh.Grids:
    VerticalDirection, HorizontalDirection, min_node_distance, EveryDirection

import ClimateMachine.DGmethods:
    BalanceLaw,
<<<<<<< HEAD
    vars_aux,
    vars_state,
    vars_gradient,
    vars_gradient_laplacian,
    vars_diffusive,
    vars_hyperdiffusive,
    flux_nondiffusive!,
    flux_diffusive!,
    source!,
    wavespeed,
    boundary_state!,
    gradvariables!,
    diffusive!,
    hyperdiffusive!,
    init_aux!,
    init_state!,
    update_aux!,
=======
    vars_state_auxiliary,
    vars_state_conservative,
    vars_state_gradient,
    vars_gradient_laplacian,
    vars_state_gradient_flux,
    vars_hyperdiffusive,
    flux_first_order!,
    flux_second_order!,
    source!,
    wavespeed,
    boundary_state!,
    compute_gradient_argument!,
    compute_gradient_flux!,
    transform_post_gradient_laplacian!,
    init_state_auxiliary!,
    init_state_conservative!,
    update_auxiliary_state!,
>>>>>>> b52a7a54
    LocalGeometry,
    lengthscale,
    resolutionmetric,
    DGModel,
    nodal_update_auxiliary_state!,
    number_state_conservative,
    num_integrals,
    vars_integrals,
    vars_reverse_integrals,
    indefinite_stack_integral!,
    reverse_indefinite_stack_integral!,
    integral_load_auxiliary_state!,
    integral_set_auxiliary_state!,
    reverse_integral_load_auxiliary_state!,
    reverse_integral_set_auxiliary_state!
import ..DGmethods.NumericalFluxes:
    boundary_state!,
    boundary_flux_second_order!,
    normal_boundary_flux_second_order!,
    NumericalFluxFirstOrder,
    NumericalFluxGradient,
<<<<<<< HEAD
    NumericalFluxDiffusive,
    CentralHyperDiffusiveFlux,
    CentralDivPenalty
=======
    NumericalFluxSecondOrder,
    CentralNumericalFluxHigherOrder,
    CentralNumericalFluxDivergence
>>>>>>> b52a7a54

import ..Courant: advective_courant, nondiffusive_courant, diffusive_courant

"""
    AtmosModel <: BalanceLaw

A `BalanceLaw` for atmosphere modeling.
Users may over-ride prescribed default values for each field.

# Usage

<<<<<<< HEAD
    AtmosModel(orientation, ref_state, turbulence, hyperdiffusion, moisture, radiation, source,
               boundarycondition, init_state)
=======
    AtmosModel(
        param_set,
        orientation,
        ref_state,
        turbulence,
        hyperdiffusion,
        moisture,
        radiation,
        source,
        tracers,
        boundarycondition,
        init_state_conservative
    )
>>>>>>> b52a7a54


# Fields
$(DocStringExtensions.FIELDS)
"""
<<<<<<< HEAD
struct AtmosModel{FT, PS, O, RS, T, HD, M, P, R, S, BC, IS, DC} <: BalanceLaw
=======
struct AtmosModel{FT, PS, O, RS, T, HD, M, P, R, S, TR, BC, IS, DC} <:
       BalanceLaw
    "Parameter Set (type to dispatch on, e.g., planet parameters. See CLIMAParameters.jl package)"
>>>>>>> b52a7a54
    param_set::PS
    "Orientation ([`ClimateMachine.FlatOrientation`](@ref)(LES in a box) or [`ClimateMachine.SphericalOrientation`](GCM))"
    orientation::O
    "Reference State (For initial conditions, or for linearisation when using implicit solvers)"
    ref_state::RS
    "Turbulence Closure (Equations for dynamics of under-resolved turbulent flows)"
    turbulence::T
<<<<<<< HEAD
    hyperdiffusion::HD
=======
    "Hyperdiffusion Model (Equations for dynamics of high-order spatial wave attenuation)"
    hyperdiffusion::HD
    "Moisture Model (Equations for dynamics of moist variables)"
>>>>>>> b52a7a54
    moisture::M
    "Precipitation Model (Equations for dynamics of precipitating species)"
    precipitation::P
    "Radiation Model (Equations for radiative fluxes)"
    radiation::R
    "Source Terms (Problem specific source terms)"
    source::S
    "Tracer Terms (Equations for dynamics of active and passive tracers)"
    tracers::TR
    "Boundary condition specification"
    boundarycondition::BC
    "Initial Condition (Function to assign initial values of state variables)"
    init_state_conservative::IS
    "Data Configuration (Helper field for experiment configuration)"
    data_config::DC
end


"""
    function AtmosModel{FT}()
Constructor for `AtmosModel` (where `AtmosModel <: BalanceLaw`)

"""
function AtmosModel{FT}(
    ::Type{AtmosLESConfigType},
    param_set::AbstractParameterSet;
    orientation::O = FlatOrientation(),
    ref_state::RS = HydrostaticState(
        LinearTemperatureProfile(
            FT(200),
            FT(280),
            FT(grav(param_set)) / FT(cp_d(param_set)),
        ),
        FT(0),
    ),
    turbulence::T = SmagorinskyLilly{FT}(0.21),
    hyperdiffusion::HD = NoHyperDiffusion(),
    moisture::M = EquilMoist{FT}(),
    precipitation::P = NoPrecipitation(),
    radiation::R = NoRadiation(),
    source::S = (Gravity(), Coriolis(), GeostrophicForcing{FT}(7.62e-5, 0, 0)),
    tracers::TR = NoTracers(),
    boundarycondition::BC = AtmosBC(),
    init_state_conservative::IS = nothing,
    data_config::DC = nothing,
<<<<<<< HEAD
    param_set::PS = nothing,
) where {FT <: AbstractFloat, O, RS, T, HD, M, P, R, S, BC, IS, DC, PS}
=======
) where {FT <: AbstractFloat, O, RS, T, HD, M, P, R, S, TR, BC, IS, DC}
>>>>>>> b52a7a54
    @assert param_set ≠ nothing
    @assert init_state_conservative ≠ nothing

    atmos = (
        param_set,
        orientation,
        ref_state,
        turbulence,
        hyperdiffusion,
        moisture,
        precipitation,
        radiation,
        source,
        tracers,
        boundarycondition,
        init_state_conservative,
        data_config,
    )

    return AtmosModel{FT, typeof.(atmos)...}(atmos...)
end
function AtmosModel{FT}(
    ::Type{AtmosGCMConfigType},
    param_set::AbstractParameterSet;
    orientation::O = SphericalOrientation(),
    ref_state::RS = HydrostaticState(
        LinearTemperatureProfile(
            FT(200),
            FT(280),
            FT(grav(param_set)) / FT(cp_d(param_set)),
        ),
        FT(0),
    ),
<<<<<<< HEAD
    turbulence::T = SmagorinskyLilly{FT}(0.21),
=======
    turbulence::T = SmagorinskyLilly{FT}(C_smag(param_set)),
>>>>>>> b52a7a54
    hyperdiffusion::HD = NoHyperDiffusion(),
    moisture::M = EquilMoist{FT}(),
    precipitation::P = NoPrecipitation(),
    radiation::R = NoRadiation(),
    source::S = (Gravity(), Coriolis()),
    tracers::TR = NoTracers(),
    boundarycondition::BC = AtmosBC(),
    init_state_conservative::IS = nothing,
    data_config::DC = nothing,
<<<<<<< HEAD
    param_set::PS = nothing,
) where {FT <: AbstractFloat, O, RS, T, HD, M, P, R, S, BC, IS, DC, PS}
=======
) where {FT <: AbstractFloat, O, RS, T, HD, M, P, R, S, TR, BC, IS, DC}
>>>>>>> b52a7a54
    @assert param_set ≠ nothing
    @assert init_state_conservative ≠ nothing
    atmos = (
        param_set,
        orientation,
        ref_state,
        turbulence,
        hyperdiffusion,
        moisture,
        precipitation,
        radiation,
        source,
        tracers,
        boundarycondition,
        init_state_conservative,
        data_config,
    )

    return AtmosModel{FT, typeof.(atmos)...}(atmos...)
end

<<<<<<< HEAD
function vars_state(m::AtmosModel, FT)
=======

"""
    vars_state_conservative(m::AtmosModel, FT)
Conserved state variables (Prognostic Variables)
"""
function vars_state_conservative(m::AtmosModel, FT)
>>>>>>> b52a7a54
    @vars begin
        ρ::FT
        ρu::SVector{3, FT}
        ρe::FT
<<<<<<< HEAD
        turbulence::vars_state(m.turbulence, FT)
        hyperdiffusion::vars_state(m.hyperdiffusion, FT)
        moisture::vars_state(m.moisture, FT)
        radiation::vars_state(m.radiation, FT)
=======
        turbulence::vars_state_conservative(m.turbulence, FT)
        hyperdiffusion::vars_state_conservative(m.hyperdiffusion, FT)
        moisture::vars_state_conservative(m.moisture, FT)
        radiation::vars_state_conservative(m.radiation, FT)
        tracers::vars_state_conservative(m.tracers, FT)
>>>>>>> b52a7a54
    end
end

"""
    vars_state_gradient(m::AtmosModel, FT)
Pre-transform gradient variables
"""
function vars_state_gradient(m::AtmosModel, FT)
    @vars begin
        u::SVector{3, FT}
        h_tot::FT
<<<<<<< HEAD
        turbulence::vars_gradient(m.turbulence, FT)
        hyperdiffusion::vars_gradient(m.hyperdiffusion, FT)
        moisture::vars_gradient(m.moisture, FT)
=======
        turbulence::vars_state_gradient(m.turbulence, FT)
        hyperdiffusion::vars_state_gradient(m.hyperdiffusion, FT)
        moisture::vars_state_gradient(m.moisture, FT)
        tracers::vars_state_gradient(m.tracers, FT)
>>>>>>> b52a7a54
    end
end
"""
    vars_state_gradient_flux(m::AtmosModel, FT)
Post-transform gradient variables
"""
function vars_state_gradient_flux(m::AtmosModel, FT)
    @vars begin
        ∇h_tot::SVector{3, FT}
<<<<<<< HEAD
        turbulence::vars_diffusive(m.turbulence, FT)
        hyperdiffusion::vars_diffusive(m.hyperdiffusion, FT)
        moisture::vars_diffusive(m.moisture, FT)
    end
end
=======
        turbulence::vars_state_gradient_flux(m.turbulence, FT)
        hyperdiffusion::vars_state_gradient_flux(m.hyperdiffusion, FT)
        moisture::vars_state_gradient_flux(m.moisture, FT)
        tracers::vars_state_gradient_flux(m.tracers, FT)
    end
end

"""
    vars_gradient_laplacian(m::AtmosModel, FT)
Pre-transform hyperdiffusive variables
"""
>>>>>>> b52a7a54
function vars_gradient_laplacian(m::AtmosModel, FT)
    @vars begin
        hyperdiffusion::vars_gradient_laplacian(m.hyperdiffusion, FT)
    end
end
<<<<<<< HEAD
=======

"""
    vars_hyperdiffusive(m::AtmosModel, FT)
Post-transform hyperdiffusive variables
"""
>>>>>>> b52a7a54
function vars_hyperdiffusive(m::AtmosModel, FT)
    @vars begin
        hyperdiffusion::vars_hyperdiffusive(m.hyperdiffusion, FT)
    end
end
<<<<<<< HEAD
function vars_aux(m::AtmosModel, FT)
=======

"""
    vars_state_auxiliary(m::AtmosModel, FT)
Auxiliary variables, such as vertical (stack)
integrals, coordinates, orientation information,
reference states, subcomponent auxiliary vars,
debug variables
"""
function vars_state_auxiliary(m::AtmosModel, FT)
>>>>>>> b52a7a54
    @vars begin
        ∫dz::vars_integrals(m, FT)
        ∫dnz::vars_reverse_integrals(m, FT)
        coord::SVector{3, FT}
<<<<<<< HEAD
        orientation::vars_aux(m.orientation, FT)
        ref_state::vars_aux(m.ref_state, FT)
        turbulence::vars_aux(m.turbulence, FT)
        hyperdiffusion::vars_aux(m.hyperdiffusion, FT)
        moisture::vars_aux(m.moisture, FT)
        radiation::vars_aux(m.radiation, FT)
=======
        orientation::vars_state_auxiliary(m.orientation, FT)
        ref_state::vars_state_auxiliary(m.ref_state, FT)
        turbulence::vars_state_auxiliary(m.turbulence, FT)
        hyperdiffusion::vars_state_auxiliary(m.hyperdiffusion, FT)
        moisture::vars_state_auxiliary(m.moisture, FT)
        tracers::vars_state_auxiliary(m.tracers, FT)
        radiation::vars_state_auxiliary(m.radiation, FT)
>>>>>>> b52a7a54
    end
end
"""
    vars_integrals(m::AtmosModel, FT)
"""
function vars_integrals(m::AtmosModel, FT)
    @vars begin
        radiation::vars_integrals(m.radiation, FT)
    end
end
"""
    vars_reverse_integrals(m::AtmosModel, FT)
"""
function vars_reverse_integrals(m::AtmosModel, FT)
    @vars begin
        radiation::vars_reverse_integrals(m.radiation, FT)
    end
end

include("orientation.jl")
include("ref_state.jl")
include("turbulence.jl")
include("hyperdiffusion.jl")
include("moisture.jl")
include("precipitation.jl")
include("radiation.jl")
include("source.jl")
include("tracers.jl")
include("boundaryconditions.jl")
include("linear.jl")
include("remainder.jl")
include("courant.jl")

@doc """
    flux_first_order!(
        m::AtmosModel,
        flux::Grad,
        state::Vars,
        aux::Vars,
        t::Real
    )

Computes and assembles non-diffusive fluxes in the model
equations.
""" flux_first_order!
@inline function flux_first_order!(
    m::AtmosModel,
    flux::Grad,
    state::Vars,
    aux::Vars,
    t::Real,
)
    ρ = state.ρ
    ρinv = 1 / ρ
    ρu = state.ρu
    u = ρinv * ρu

    # advective terms
    flux.ρ = ρ * u
    flux.ρu = ρ * u .* u'
    flux.ρe = u * state.ρe

    # pressure terms
    p = pressure(m, m.moisture, state, aux)
    if m.ref_state isa HydrostaticState
        flux.ρu += (p - aux.ref_state.p) * I
    else
        flux.ρu += p * I
    end
    flux.ρe += u * p
    flux_radiation!(m.radiation, m, flux, state, aux, t)
    flux_moisture!(m.moisture, m, flux, state, aux, t)
    flux_tracers!(m.tracers, m, flux, state, aux, t)
end

function compute_gradient_argument!(
    atmos::AtmosModel,
    transform::Vars,
    state::Vars,
    aux::Vars,
    t::Real,
)
    ρinv = 1 / state.ρ
    transform.u = ρinv * state.ρu
    transform.h_tot = total_specific_enthalpy(atmos, atmos.moisture, state, aux)

<<<<<<< HEAD
    gradvariables!(atmos.moisture, transform, state, aux, t)
    gradvariables!(atmos.turbulence, transform, state, aux, t)
    gradvariables!(atmos.hyperdiffusion, transform, state, aux, t)
=======
    compute_gradient_argument!(atmos.moisture, transform, state, aux, t)
    compute_gradient_argument!(atmos.turbulence, transform, state, aux, t)
    compute_gradient_argument!(atmos.hyperdiffusion, transform, state, aux, t)
    compute_gradient_argument!(atmos.tracers, transform, state, aux, t)
>>>>>>> b52a7a54
end

function compute_gradient_flux!(
    atmos::AtmosModel,
    diffusive::Vars,
    ∇transform::Grad,
    state::Vars,
    aux::Vars,
    t::Real,
)
    diffusive.∇h_tot = ∇transform.h_tot

    # diffusion terms required for SGS turbulence computations
    compute_gradient_flux!(
        atmos.turbulence,
        atmos.orientation,
        diffusive,
        ∇transform,
        state,
        aux,
        t,
    )
    # diffusivity of moisture components
    compute_gradient_flux!(atmos.moisture, diffusive, ∇transform, state, aux, t)
    compute_gradient_flux!(atmos.tracers, diffusive, ∇transform, state, aux, t)
end

function transform_post_gradient_laplacian!(
    atmos::AtmosModel,
    hyperdiffusive::Vars,
    hypertransform::Grad,
    state::Vars,
    aux::Vars,
    t::Real,
)
    transform_post_gradient_laplacian!(
        atmos.hyperdiffusion,
        hyperdiffusive,
        hypertransform,
        state,
        aux,
        t,
    )
end

<<<<<<< HEAD
function hyperdiffusive!(
    atmos::AtmosModel,
    hyperdiffusive::Vars,
    hypertransform::Grad,
    state::Vars,
    aux::Vars,
    t::Real,
)
    hyperdiffusive!(
        atmos.hyperdiffusion,
        hyperdiffusive,
        hypertransform,
        state,
        aux,
        t,
    )
end

@inline function flux_diffusive!(
=======
@doc """
    flux_second_order!(
        atmos::AtmosModel,
        flux::Grad,
        state::Vars,
        diffusive::Vars,
        hyperdiffusive::Vars,
        aux::Vars,
        t::Real
    )
Diffusive fluxes in AtmosModel. Viscosity, diffusivity are calculated
in the turbulence subcomponent and accessed within the diffusive flux
function. Contributions from subcomponents are then assembled (pointwise).
""" flux_second_order!
@inline function flux_second_order!(
>>>>>>> b52a7a54
    atmos::AtmosModel,
    flux::Grad,
    state::Vars,
    diffusive::Vars,
    hyperdiffusive::Vars,
    aux::Vars,
    t::Real,
)
<<<<<<< HEAD
    ν, D_t, τ = turbulence_tensors(atmos.turbulence, state, diffusive, aux, t)
    d_h_tot = -D_t .* diffusive.∇h_tot
    flux_diffusive!(atmos, flux, state, τ, d_h_tot)
    flux_diffusive!(atmos.moisture, flux, state, diffusive, aux, t, D_t)
    flux_diffusive!(
=======
    ν, D_t, τ = turbulence_tensors(atmos, state, diffusive, aux, t)
    d_h_tot = -D_t .* diffusive.∇h_tot
    flux_second_order!(atmos, flux, state, τ, d_h_tot)
    flux_second_order!(atmos.moisture, flux, state, diffusive, aux, t, D_t)
    flux_second_order!(
>>>>>>> b52a7a54
        atmos.hyperdiffusion,
        flux,
        state,
        diffusive,
        hyperdiffusive,
        aux,
        t,
    )
<<<<<<< HEAD
=======
    flux_second_order!(atmos.tracers, flux, state, diffusive, aux, t, D_t)
>>>>>>> b52a7a54
end

#TODO: Consider whether to not pass ρ and ρu (not state), foc BCs reasons
@inline function flux_second_order!(
    atmos::AtmosModel,
    flux::Grad,
    state::Vars,
    τ,
    d_h_tot,
)
    flux.ρu += τ * state.ρ
    flux.ρe += τ * state.ρu
    flux.ρe += d_h_tot * state.ρ
end

@inline function wavespeed(m::AtmosModel, nM, state::Vars, aux::Vars, t::Real)
    ρinv = 1 / state.ρ
    u = ρinv * state.ρu
    return abs(dot(nM, u)) + soundspeed(m, m.moisture, state, aux)
end


<<<<<<< HEAD
function update_aux!(
=======
function update_auxiliary_state!(
>>>>>>> b52a7a54
    dg::DGModel,
    m::AtmosModel,
    Q::MPIStateArray,
    t::Real,
    elems::UnitRange,
)
    FT = eltype(Q)
    state_auxiliary = dg.state_auxiliary

    if num_integrals(m, FT) > 0
<<<<<<< HEAD
        indefinite_stack_integral!(dg, m, Q, auxstate, t, elems)
        reverse_indefinite_stack_integral!(dg, m, Q, auxstate, t, elems)
    end

    nodal_update_aux!(atmos_nodal_update_aux!, dg, m, Q, t, elems)
=======
        indefinite_stack_integral!(dg, m, Q, state_auxiliary, t, elems)
        reverse_indefinite_stack_integral!(dg, m, Q, state_auxiliary, t, elems)
    end

    nodal_update_auxiliary_state!(
        atmos_nodal_update_auxiliary_state!,
        dg,
        m,
        Q,
        t,
        elems,
    )
>>>>>>> b52a7a54

    return true
end

function atmos_nodal_update_auxiliary_state!(
    m::AtmosModel,
    state::Vars,
    aux::Vars,
    t::Real,
)
    atmos_nodal_update_auxiliary_state!(m.moisture, m, state, aux, t)
    atmos_nodal_update_auxiliary_state!(m.radiation, m, state, aux, t)
    atmos_nodal_update_auxiliary_state!(m.turbulence, m, state, aux, t)
    atmos_nodal_update_auxiliary_state!(m.tracers, m, state, aux, t)
end

function integral_load_auxiliary_state!(
    m::AtmosModel,
    integ::Vars,
    state::Vars,
    aux::Vars,
)
    integral_load_auxiliary_state!(m.radiation, integ, state, aux)
end

function integral_set_auxiliary_state!(m::AtmosModel, aux::Vars, integ::Vars)
    integral_set_auxiliary_state!(m.radiation, aux, integ)
end

function reverse_integral_load_auxiliary_state!(
    m::AtmosModel,
    integ::Vars,
    state::Vars,
    aux::Vars,
)
    reverse_integral_load_auxiliary_state!(m.radiation, integ, state, aux)
end

function reverse_integral_set_auxiliary_state!(
    m::AtmosModel,
    aux::Vars,
    integ::Vars,
)
    reverse_integral_set_auxiliary_state!(m.radiation, aux, integ)
end


@doc """
    init_state_auxiliary!(
        m::AtmosModel,
        aux::Vars,
        geom::LocalGeometry
        )
Initialise auxiliary variables for each AtmosModel subcomponent.
Store Cartesian coordinate information in `aux.coord`.
""" init_state_auxiliary!
function init_state_auxiliary!(m::AtmosModel, aux::Vars, geom::LocalGeometry)
    aux.coord = geom.coord
    atmos_init_aux!(m.orientation, m, aux, geom)
    atmos_init_aux!(m.ref_state, m, aux, geom)
    atmos_init_aux!(m.turbulence, m, aux, geom)
    atmos_init_aux!(m.hyperdiffusion, m, aux, geom)
<<<<<<< HEAD
end

"""
    source!(m::AtmosModel, source::Vars, state::Vars, diffusive::Vars,
            aux::Vars, t::Real, direction::Direction)
Computes flux `S(Y)` in:
=======
    atmos_init_aux!(m.tracers, m, aux, geom)
end

@doc """
    source!(
        m::AtmosModel,
        source::Vars,
        state::Vars,
        diffusive::Vars,
        aux::Vars,
        t::Real,
        direction::Direction
    )
Computes (and assembles) source terms `S(Y)` in:
>>>>>>> b52a7a54
```
∂Y
-- = - ∇ • F + S(Y)
∂t
```
""" source!
function source!(
    m::AtmosModel,
    source::Vars,
    state::Vars,
    diffusive::Vars,
    aux::Vars,
    t::Real,
    direction,
)
    atmos_source!(m.source, m, source, state, diffusive, aux, t, direction)
end

@doc """
    init_state_conservative!(
        m::AtmosModel,
        state::Vars,
        aux::Vars,
        coords,
        t,
        args...)
Initialise state variables.
`args...` provides an option to include configuration data
(current use cases include problem constants, spline-interpolants)
""" init_state_conservative!
function init_state_conservative!(
    m::AtmosModel,
    state::Vars,
    aux::Vars,
    coords,
    t,
    args...,
)
    m.init_state_conservative(m, state, aux, coords, t, args...)
end
end # module<|MERGE_RESOLUTION|>--- conflicted
+++ resolved
@@ -6,13 +6,10 @@
     AtmosAcousticLinearModelMomentum, AtmosAcousticLinearModelThermo,
     AtmosAcousticGravityLinearModelMomentum, AtmosAcousticGravityLinearModelThermo
 
-<<<<<<< HEAD
-=======
 using CLIMAParameters
 using CLIMAParameters.Planet: grav, cp_d
 using CLIMAParameters.Atmos.SubgridScale: C_smag
 using DocStringExtensions
->>>>>>> b52a7a54
 using LinearAlgebra, StaticArrays
 using ..ConfigTypes
 using ..VariableTemplates
@@ -24,25 +21,6 @@
 
 import ClimateMachine.DGmethods:
     BalanceLaw,
-<<<<<<< HEAD
-    vars_aux,
-    vars_state,
-    vars_gradient,
-    vars_gradient_laplacian,
-    vars_diffusive,
-    vars_hyperdiffusive,
-    flux_nondiffusive!,
-    flux_diffusive!,
-    source!,
-    wavespeed,
-    boundary_state!,
-    gradvariables!,
-    diffusive!,
-    hyperdiffusive!,
-    init_aux!,
-    init_state!,
-    update_aux!,
-=======
     vars_state_auxiliary,
     vars_state_conservative,
     vars_state_gradient,
@@ -60,7 +38,6 @@
     init_state_auxiliary!,
     init_state_conservative!,
     update_auxiliary_state!,
->>>>>>> b52a7a54
     LocalGeometry,
     lengthscale,
     resolutionmetric,
@@ -82,15 +59,9 @@
     normal_boundary_flux_second_order!,
     NumericalFluxFirstOrder,
     NumericalFluxGradient,
-<<<<<<< HEAD
-    NumericalFluxDiffusive,
-    CentralHyperDiffusiveFlux,
-    CentralDivPenalty
-=======
     NumericalFluxSecondOrder,
     CentralNumericalFluxHigherOrder,
     CentralNumericalFluxDivergence
->>>>>>> b52a7a54
 
 import ..Courant: advective_courant, nondiffusive_courant, diffusive_courant
 
@@ -102,10 +73,6 @@
 
 # Usage
 
-<<<<<<< HEAD
-    AtmosModel(orientation, ref_state, turbulence, hyperdiffusion, moisture, radiation, source,
-               boundarycondition, init_state)
-=======
     AtmosModel(
         param_set,
         orientation,
@@ -119,19 +86,14 @@
         boundarycondition,
         init_state_conservative
     )
->>>>>>> b52a7a54
 
 
 # Fields
 $(DocStringExtensions.FIELDS)
 """
-<<<<<<< HEAD
-struct AtmosModel{FT, PS, O, RS, T, HD, M, P, R, S, BC, IS, DC} <: BalanceLaw
-=======
 struct AtmosModel{FT, PS, O, RS, T, HD, M, P, R, S, TR, BC, IS, DC} <:
        BalanceLaw
     "Parameter Set (type to dispatch on, e.g., planet parameters. See CLIMAParameters.jl package)"
->>>>>>> b52a7a54
     param_set::PS
     "Orientation ([`ClimateMachine.FlatOrientation`](@ref)(LES in a box) or [`ClimateMachine.SphericalOrientation`](GCM))"
     orientation::O
@@ -139,13 +101,9 @@
     ref_state::RS
     "Turbulence Closure (Equations for dynamics of under-resolved turbulent flows)"
     turbulence::T
-<<<<<<< HEAD
-    hyperdiffusion::HD
-=======
     "Hyperdiffusion Model (Equations for dynamics of high-order spatial wave attenuation)"
     hyperdiffusion::HD
     "Moisture Model (Equations for dynamics of moist variables)"
->>>>>>> b52a7a54
     moisture::M
     "Precipitation Model (Equations for dynamics of precipitating species)"
     precipitation::P
@@ -191,12 +149,7 @@
     boundarycondition::BC = AtmosBC(),
     init_state_conservative::IS = nothing,
     data_config::DC = nothing,
-<<<<<<< HEAD
-    param_set::PS = nothing,
-) where {FT <: AbstractFloat, O, RS, T, HD, M, P, R, S, BC, IS, DC, PS}
-=======
 ) where {FT <: AbstractFloat, O, RS, T, HD, M, P, R, S, TR, BC, IS, DC}
->>>>>>> b52a7a54
     @assert param_set ≠ nothing
     @assert init_state_conservative ≠ nothing
 
@@ -230,11 +183,7 @@
         ),
         FT(0),
     ),
-<<<<<<< HEAD
-    turbulence::T = SmagorinskyLilly{FT}(0.21),
-=======
     turbulence::T = SmagorinskyLilly{FT}(C_smag(param_set)),
->>>>>>> b52a7a54
     hyperdiffusion::HD = NoHyperDiffusion(),
     moisture::M = EquilMoist{FT}(),
     precipitation::P = NoPrecipitation(),
@@ -244,12 +193,7 @@
     boundarycondition::BC = AtmosBC(),
     init_state_conservative::IS = nothing,
     data_config::DC = nothing,
-<<<<<<< HEAD
-    param_set::PS = nothing,
-) where {FT <: AbstractFloat, O, RS, T, HD, M, P, R, S, BC, IS, DC, PS}
-=======
 ) where {FT <: AbstractFloat, O, RS, T, HD, M, P, R, S, TR, BC, IS, DC}
->>>>>>> b52a7a54
     @assert param_set ≠ nothing
     @assert init_state_conservative ≠ nothing
     atmos = (
@@ -271,32 +215,21 @@
     return AtmosModel{FT, typeof.(atmos)...}(atmos...)
 end
 
-<<<<<<< HEAD
-function vars_state(m::AtmosModel, FT)
-=======
 
 """
     vars_state_conservative(m::AtmosModel, FT)
 Conserved state variables (Prognostic Variables)
 """
 function vars_state_conservative(m::AtmosModel, FT)
->>>>>>> b52a7a54
     @vars begin
         ρ::FT
         ρu::SVector{3, FT}
         ρe::FT
-<<<<<<< HEAD
-        turbulence::vars_state(m.turbulence, FT)
-        hyperdiffusion::vars_state(m.hyperdiffusion, FT)
-        moisture::vars_state(m.moisture, FT)
-        radiation::vars_state(m.radiation, FT)
-=======
         turbulence::vars_state_conservative(m.turbulence, FT)
         hyperdiffusion::vars_state_conservative(m.hyperdiffusion, FT)
         moisture::vars_state_conservative(m.moisture, FT)
         radiation::vars_state_conservative(m.radiation, FT)
         tracers::vars_state_conservative(m.tracers, FT)
->>>>>>> b52a7a54
     end
 end
 
@@ -308,16 +241,10 @@
     @vars begin
         u::SVector{3, FT}
         h_tot::FT
-<<<<<<< HEAD
-        turbulence::vars_gradient(m.turbulence, FT)
-        hyperdiffusion::vars_gradient(m.hyperdiffusion, FT)
-        moisture::vars_gradient(m.moisture, FT)
-=======
         turbulence::vars_state_gradient(m.turbulence, FT)
         hyperdiffusion::vars_state_gradient(m.hyperdiffusion, FT)
         moisture::vars_state_gradient(m.moisture, FT)
         tracers::vars_state_gradient(m.tracers, FT)
->>>>>>> b52a7a54
     end
 end
 """
@@ -327,13 +254,6 @@
 function vars_state_gradient_flux(m::AtmosModel, FT)
     @vars begin
         ∇h_tot::SVector{3, FT}
-<<<<<<< HEAD
-        turbulence::vars_diffusive(m.turbulence, FT)
-        hyperdiffusion::vars_diffusive(m.hyperdiffusion, FT)
-        moisture::vars_diffusive(m.moisture, FT)
-    end
-end
-=======
         turbulence::vars_state_gradient_flux(m.turbulence, FT)
         hyperdiffusion::vars_state_gradient_flux(m.hyperdiffusion, FT)
         moisture::vars_state_gradient_flux(m.moisture, FT)
@@ -345,28 +265,21 @@
     vars_gradient_laplacian(m::AtmosModel, FT)
 Pre-transform hyperdiffusive variables
 """
->>>>>>> b52a7a54
 function vars_gradient_laplacian(m::AtmosModel, FT)
     @vars begin
         hyperdiffusion::vars_gradient_laplacian(m.hyperdiffusion, FT)
     end
 end
-<<<<<<< HEAD
-=======
 
 """
     vars_hyperdiffusive(m::AtmosModel, FT)
 Post-transform hyperdiffusive variables
 """
->>>>>>> b52a7a54
 function vars_hyperdiffusive(m::AtmosModel, FT)
     @vars begin
         hyperdiffusion::vars_hyperdiffusive(m.hyperdiffusion, FT)
     end
 end
-<<<<<<< HEAD
-function vars_aux(m::AtmosModel, FT)
-=======
 
 """
     vars_state_auxiliary(m::AtmosModel, FT)
@@ -376,19 +289,10 @@
 debug variables
 """
 function vars_state_auxiliary(m::AtmosModel, FT)
->>>>>>> b52a7a54
     @vars begin
         ∫dz::vars_integrals(m, FT)
         ∫dnz::vars_reverse_integrals(m, FT)
         coord::SVector{3, FT}
-<<<<<<< HEAD
-        orientation::vars_aux(m.orientation, FT)
-        ref_state::vars_aux(m.ref_state, FT)
-        turbulence::vars_aux(m.turbulence, FT)
-        hyperdiffusion::vars_aux(m.hyperdiffusion, FT)
-        moisture::vars_aux(m.moisture, FT)
-        radiation::vars_aux(m.radiation, FT)
-=======
         orientation::vars_state_auxiliary(m.orientation, FT)
         ref_state::vars_state_auxiliary(m.ref_state, FT)
         turbulence::vars_state_auxiliary(m.turbulence, FT)
@@ -396,7 +300,6 @@
         moisture::vars_state_auxiliary(m.moisture, FT)
         tracers::vars_state_auxiliary(m.tracers, FT)
         radiation::vars_state_auxiliary(m.radiation, FT)
->>>>>>> b52a7a54
     end
 end
 """
@@ -483,16 +386,10 @@
     transform.u = ρinv * state.ρu
     transform.h_tot = total_specific_enthalpy(atmos, atmos.moisture, state, aux)
 
-<<<<<<< HEAD
-    gradvariables!(atmos.moisture, transform, state, aux, t)
-    gradvariables!(atmos.turbulence, transform, state, aux, t)
-    gradvariables!(atmos.hyperdiffusion, transform, state, aux, t)
-=======
     compute_gradient_argument!(atmos.moisture, transform, state, aux, t)
     compute_gradient_argument!(atmos.turbulence, transform, state, aux, t)
     compute_gradient_argument!(atmos.hyperdiffusion, transform, state, aux, t)
     compute_gradient_argument!(atmos.tracers, transform, state, aux, t)
->>>>>>> b52a7a54
 end
 
 function compute_gradient_flux!(
@@ -538,27 +435,6 @@
     )
 end
 
-<<<<<<< HEAD
-function hyperdiffusive!(
-    atmos::AtmosModel,
-    hyperdiffusive::Vars,
-    hypertransform::Grad,
-    state::Vars,
-    aux::Vars,
-    t::Real,
-)
-    hyperdiffusive!(
-        atmos.hyperdiffusion,
-        hyperdiffusive,
-        hypertransform,
-        state,
-        aux,
-        t,
-    )
-end
-
-@inline function flux_diffusive!(
-=======
 @doc """
     flux_second_order!(
         atmos::AtmosModel,
@@ -574,7 +450,6 @@
 function. Contributions from subcomponents are then assembled (pointwise).
 """ flux_second_order!
 @inline function flux_second_order!(
->>>>>>> b52a7a54
     atmos::AtmosModel,
     flux::Grad,
     state::Vars,
@@ -583,19 +458,11 @@
     aux::Vars,
     t::Real,
 )
-<<<<<<< HEAD
-    ν, D_t, τ = turbulence_tensors(atmos.turbulence, state, diffusive, aux, t)
-    d_h_tot = -D_t .* diffusive.∇h_tot
-    flux_diffusive!(atmos, flux, state, τ, d_h_tot)
-    flux_diffusive!(atmos.moisture, flux, state, diffusive, aux, t, D_t)
-    flux_diffusive!(
-=======
     ν, D_t, τ = turbulence_tensors(atmos, state, diffusive, aux, t)
     d_h_tot = -D_t .* diffusive.∇h_tot
     flux_second_order!(atmos, flux, state, τ, d_h_tot)
     flux_second_order!(atmos.moisture, flux, state, diffusive, aux, t, D_t)
     flux_second_order!(
->>>>>>> b52a7a54
         atmos.hyperdiffusion,
         flux,
         state,
@@ -604,10 +471,7 @@
         aux,
         t,
     )
-<<<<<<< HEAD
-=======
     flux_second_order!(atmos.tracers, flux, state, diffusive, aux, t, D_t)
->>>>>>> b52a7a54
 end
 
 #TODO: Consider whether to not pass ρ and ρu (not state), foc BCs reasons
@@ -630,11 +494,7 @@
 end
 
 
-<<<<<<< HEAD
-function update_aux!(
-=======
 function update_auxiliary_state!(
->>>>>>> b52a7a54
     dg::DGModel,
     m::AtmosModel,
     Q::MPIStateArray,
@@ -645,13 +505,6 @@
     state_auxiliary = dg.state_auxiliary
 
     if num_integrals(m, FT) > 0
-<<<<<<< HEAD
-        indefinite_stack_integral!(dg, m, Q, auxstate, t, elems)
-        reverse_indefinite_stack_integral!(dg, m, Q, auxstate, t, elems)
-    end
-
-    nodal_update_aux!(atmos_nodal_update_aux!, dg, m, Q, t, elems)
-=======
         indefinite_stack_integral!(dg, m, Q, state_auxiliary, t, elems)
         reverse_indefinite_stack_integral!(dg, m, Q, state_auxiliary, t, elems)
     end
@@ -664,7 +517,6 @@
         t,
         elems,
     )
->>>>>>> b52a7a54
 
     return true
 end
@@ -727,14 +579,6 @@
     atmos_init_aux!(m.ref_state, m, aux, geom)
     atmos_init_aux!(m.turbulence, m, aux, geom)
     atmos_init_aux!(m.hyperdiffusion, m, aux, geom)
-<<<<<<< HEAD
-end
-
-"""
-    source!(m::AtmosModel, source::Vars, state::Vars, diffusive::Vars,
-            aux::Vars, t::Real, direction::Direction)
-Computes flux `S(Y)` in:
-=======
     atmos_init_aux!(m.tracers, m, aux, geom)
 end
 
@@ -749,7 +593,6 @@
         direction::Direction
     )
 Computes (and assembles) source terms `S(Y)` in:
->>>>>>> b52a7a54
 ```
 ∂Y
 -- = - ∇ • F + S(Y)
