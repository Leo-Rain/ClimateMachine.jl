# ClimateMachine solver configurations
#
# Contains helper functions to establish solver configurations to be
# used with the ClimateMachine driver.

"""
    ClimateMachine.SolverConfiguration

Parameters needed by `ClimateMachine.solve!()` to run a simulation.
"""
struct SolverConfiguration{FT}
    name::String
    mpicomm::MPI.Comm
    dg::DGModel
    Q::MPIStateArray
    t0::FT
    timeend::FT
    dt::FT
    init_on_cpu::Bool
    numberofsteps::Int
    init_args
    solver
end

"""
    DGmethods.courant(local_cfl, solver_config::SolverConfiguration;
                      Q=solver_config.Q, dt=solver_config.dt)

Returns the maximum of the evaluation of the function `local_courant`
pointwise throughout the domain with the model defined by `solver_config`. The
keyword arguments `Q` and `dt` can be used to call the courant method with a
different state `Q` or time step `dt` than are defined in `solver_config`.
"""
DGmethods.courant(
    f,
    sc::SolverConfiguration;
    Q = sc.Q,
    dt = sc.dt,
    simtime = gettime(sc.solver),
    direction = EveryDirection(),
<<<<<<< HEAD
) = DGmethods.courant(f, sc.dg, sc.dg.balancelaw, Q, dt, simtime, direction)
=======
) = DGmethods.courant(f, sc.dg, sc.dg.balance_law, Q, dt, simtime, direction)
>>>>>>> b52a7a54

"""
    ClimateMachine.SolverConfiguration(
        t0::FT,
        timeend::FT,
        driver_config::DriverConfiguration,
        init_args...;
        init_on_cpu=false,
        ode_solver_type=driver_config.solver_type,
        ode_dt=nothing,
        modeldata=nothing,
        Courant_number=0.4,
        diffdir=EveryDirection(),
    )

Set up the DG model per the specified driver configuration, set up
the ODE solver, and return a `SolverConfiguration` to be used with
`ClimateMachine.invoke!()`.

# Arguments:
# - `t0::FT`: simulation start time.
# - `timeend::FT`: simulation end time.
# - `driver_config::DriverConfiguration`: from `AtmosLESConfiguration()`, etc.
# - `init_args...`: passed through to `init_state_conservative!()`.
# - `init_on_cpu=false`: run `init_state_conservative!()` on CPU?
# - `ode_solver_type=driver_config.solver_type`: override solver choice.
# - `ode_dt=nothing`: override timestep computation.
# - `modeldata=nothing`: passed through to `DGModel`.
# - `Courant_number=0.4`: for the simulation.
# - `diffdir=EveryDirection()`: restrict diffusivity direction.
# - `timeend_dt_adjust=true`: should `dt` be adjusted to hit `timeend` exactly
# - `CFL_direction=EveryDirection()`: direction for `calculate_dt`
"""
function SolverConfiguration(
    t0::FT,
    timeend::FT,
    driver_config::DriverConfiguration,
    init_args...;
    init_on_cpu = false,
    ode_solver_type = driver_config.solver_type,
    ode_dt = nothing,
    modeldata = nothing,
    Courant_number = nothing,
    diffdir = EveryDirection(),
    timeend_dt_adjust = true,
    CFL_direction = EveryDirection(),
) where {FT <: AbstractFloat}
    @tic SolverConfiguration

    bl = driver_config.bl
    grid = driver_config.grid
<<<<<<< HEAD
    numfluxnondiff = driver_config.numfluxnondiff
    numfluxdiff = driver_config.numfluxdiff
    gradnumflux = driver_config.gradnumflux

    # create DG model, initialize ODE state
    dg = DGModel(
        bl,
        grid,
        numfluxnondiff,
        numfluxdiff,
        gradnumflux,
        modeldata = modeldata,
        diffusion_direction = diffdir,
    )
    @info @sprintf("Initializing %s", driver_config.name)
    Q = init_ode_state(dg, FT(0), init_args...; init_on_cpu = init_on_cpu)
    update_aux!(dg, bl, Q, FT(0), dg.grid.topology.realelems)
=======
    numerical_flux_first_order = driver_config.numerical_flux_first_order
    numerical_flux_second_order = driver_config.numerical_flux_second_order
    numerical_flux_gradient = driver_config.numerical_flux_gradient

    # Create the DG model and initialize the ODE state. If we're restarting,
    # use state data from the checkpoint.
    if Settings.restart_from_num > 0
        s_Q, s_aux, t0 = Callbacks.read_checkpoint(
            Settings.checkpoint_dir,
            driver_config.name,
            driver_config.array_type,
            driver_config.mpicomm,
            Settings.restart_from_num,
        )

        state_auxiliary = restart_auxiliary_state(bl, grid, s_aux)

        dg = DGModel(
            bl,
            grid,
            numerical_flux_first_order,
            numerical_flux_second_order,
            numerical_flux_gradient,
            state_auxiliary = state_auxiliary,
            diffusion_direction = diffdir,
            modeldata = modeldata,
        )

        @info @sprintf("Restarting %s from time %8.2f", driver_config.name, t0)
        Q = restart_ode_state(dg, s_Q; init_on_cpu = init_on_cpu)
    else
        dg = DGModel(
            bl,
            grid,
            numerical_flux_first_order,
            numerical_flux_second_order,
            numerical_flux_gradient,
            diffusion_direction = diffdir,
            modeldata = modeldata,
        )

        @info @sprintf("Initializing %s", driver_config.name,)
        Q = init_ode_state(dg, FT(0), init_args...; init_on_cpu = init_on_cpu)
    end
    update_auxiliary_state!(dg, bl, Q, FT(0), dg.grid.topology.realelems)
>>>>>>> b52a7a54

    # create the linear model for IMEX and Multirate solvers
    linmodel = nothing
    if isa(ode_solver_type, ExplicitSolverType)
        dtmodel = bl
    else
        linmodel = ode_solver_type.linear_model(bl)
        dtmodel = linmodel
    end

    # default Courant number
    if Courant_number == nothing
        if ode_solver_type.solver_method == LSRK144NiegemannDiehlBusch
            Courant_number = FT(1.7)
        elseif ode_solver_type.solver_method == LSRK54CarpenterKennedy
            Courant_number = FT(0.3)
        else
            Courant_number = FT(0.5)
        end
    end

    # initial Δt specified or computed
    simtime = FT(0) # TODO: needs to be more general to account for restart:
    if ode_dt === nothing
<<<<<<< HEAD
        ode_dt =
            calculate_dt(dg, dtmodel, Q, Courant_number, simtime, CFL_direction)
=======
        ode_dt = ClimateMachine.DGmethods.calculate_dt(
            dg,
            dtmodel,
            Q,
            Courant_number,
            simtime,
            CFL_direction,
        )
>>>>>>> b52a7a54
    end
    numberofsteps = convert(Int, cld(timeend, ode_dt))
    timeend_dt_adjust && (ode_dt = timeend / numberofsteps)

    # create the solver
    if isa(ode_solver_type, ExplicitSolverType)
        solver = ode_solver_type.solver_method(dg, Q; dt = ode_dt, t0 = t0)
    elseif isa(ode_solver_type, MultirateSolverType)
        fast_dg = DGModel(
            linmodel,
            grid,
            numerical_flux_first_order,
            numerical_flux_second_order,
            numerical_flux_gradient,
            state_auxiliary = dg.state_auxiliary,
            state_gradient_flux = dg.state_gradient_flux,
            states_higher_order = dg.states_higher_order,
        )
        slow_model = RemainderModel(bl, (linmodel,))
        slow_dg = DGModel(
            slow_model,
            grid,
            numerical_flux_first_order,
            numerical_flux_second_order,
            numerical_flux_gradient,
            state_auxiliary = dg.state_auxiliary,
            state_gradient_flux = dg.state_gradient_flux,
            states_higher_order = dg.states_higher_order,
        )
        slow_solver = ode_solver_type.slow_method(slow_dg, Q; dt = ode_dt)
        fast_dt = ode_dt / ode_solver_type.timestep_ratio
        fast_solver = ode_solver_type.fast_method(fast_dg, Q; dt = fast_dt)
<<<<<<< HEAD
        solver = ode_solver_type.solver_method((slow_solver, fast_solver))
=======
        solver =
            ode_solver_type.solver_method((slow_solver, fast_solver), t0 = t0)
>>>>>>> b52a7a54
    elseif isa(ode_solver_type, MISSolverType)
        if isa(linmodel,AtmosLinearModelSplit)
            fast_dg_momentum = DGModel(
                linmodel.momentum,
                grid,
<<<<<<< HEAD
                numfluxnondiff,
                numfluxdiff,
                gradnumflux,
                auxstate = dg.auxstate,
=======
                numerical_flux_first_order,
                numerical_flux_second_order,
                numerical_flux_gradient,
                state_auxiliary = dg.state_auxiliary,
                state_gradient_flux = dg.state_gradient_flux,
                states_higher_order = dg.states_higher_order,
>>>>>>> b52a7a54
            )
            fast_dg_thermo = DGModel(
                linmodel.thermo,
                grid,
<<<<<<< HEAD
                numfluxnondiff,
                numfluxdiff,
                gradnumflux,
                auxstate = dg.auxstate,
=======
                numerical_flux_first_order,
                numerical_flux_second_order,
                numerical_flux_gradient,
                state_auxiliary = dg.state_auxiliary,
                state_gradient_flux = dg.state_gradient_flux,
                states_higher_order = dg.states_higher_order,
>>>>>>> b52a7a54
            )
            fast_dg = (fast_dg_momentum, fast_dg_thermo)
            slow_model = RemainderModel(bl, (linmodel.linear,))
            fast_method = ode_solver_type.fast_method
        else
            if ode_solver_type.hevi_split
                fast_dg_h = DGModel(
                    linmodel,
                    grid,
<<<<<<< HEAD
                    numfluxnondiff,
                    numfluxdiff,
                    gradnumflux;
                    direction=HorizontalDirection(),
                    auxstate=dg.auxstate,
=======
                    numerical_flux_first_order,
                    numerical_flux_second_order,
                    numerical_flux_gradient,
                    direction=HorizontalDirection(),
                    state_auxiliary = dg.state_auxiliary,
                    state_gradient_flux = dg.state_gradient_flux,
                    states_higher_order = dg.states_higher_order,
>>>>>>> b52a7a54
                )
                fast_dg_v = DGModel(
                    linmodel,
                    grid,
<<<<<<< HEAD
                    numfluxnondiff,
                    numfluxdiff,
                    gradnumflux;
                    direction=VerticalDirection(),
                    auxstate=dg.auxstate
=======
                    numerical_flux_first_order,
                    numerical_flux_second_order,
                    numerical_flux_gradient,
                    direction=VerticalDirection(),
                    state_auxiliary = dg.state_auxiliary,
                    state_gradient_flux = dg.state_gradient_flux,
                    states_higher_order = dg.states_higher_order,
>>>>>>> b52a7a54
                )
                fast_dg = (fast_dg_h, fast_dg_v)
                if length(ode_solver_type.number_of_steps)==1
                    nsteps=getnsteps(
                        Symbol(ode_solver_type.slow_method),
                        ode_solver_type.number_of_steps[1],
                        real(eltype(Q))
                    )
                    fast_method = (dg, Q) -> ode_solver_type.fast_method(dg, Q, ode_dt/ode_solver_type.number_of_steps[1], nsteps)
                elseif length(ode_solver_type.number_of_steps)==2
                    fast_method = (dg, Q) -> ode_solver_type.fast_method(dg, Q, ode_solver_type.number_of_steps[2])
                end
            else
                fast_dg = DGModel(
                    linmodel,
                    grid,
<<<<<<< HEAD
                    numfluxnondiff,
                    numfluxdiff,
                    gradnumflux,
                    auxstate = dg.auxstate,
=======
                    numerical_flux_first_order,
                    numerical_flux_second_order,
                    numerical_flux_gradient,
                    state_auxiliary = dg.state_auxiliary,
                    state_gradient_flux = dg.state_gradient_flux,
                    states_higher_order = dg.states_higher_order,
>>>>>>> b52a7a54
                )
                fast_method = ode_solver_type.fast_method
            end
            slow_model = RemainderModel(bl, (linmodel,))
        end
            slow_dg = DGModel(
                slow_model,
                grid,
<<<<<<< HEAD
                numfluxnondiff,
                numfluxdiff,
                gradnumflux,
                auxstate = dg.auxstate,
=======
                numerical_flux_first_order,
                numerical_flux_second_order,
                numerical_flux_gradient,
                state_auxiliary = dg.state_auxiliary,
                state_gradient_flux = dg.state_gradient_flux,
                states_higher_order = dg.states_higher_order,
>>>>>>> b52a7a54
            )
            solver = ode_solver_type.slow_method(
                slow_dg,
                fast_dg,
                fast_method,
                ode_solver_type.number_of_steps[1],
                Q; dt = ode_dt, t0 = t0,
            )
    else # solver_type === IMEXSolverType
        vdg = DGModel(
            linmodel,
            grid,
            numerical_flux_first_order,
            numerical_flux_second_order,
            numerical_flux_gradient,
            state_auxiliary = dg.state_auxiliary,
            state_gradient_flux = dg.state_gradient_flux,
            states_higher_order = dg.states_higher_order,
            direction = VerticalDirection(),
        )
        solver = ode_solver_type.solver_method(
            dg,
            vdg,
            LinearBackwardEulerSolver(
                ode_solver_type.linear_solver();
                isadjustable = false,
            ),
            Q;
            dt = ode_dt,
            t0 = t0,
        )
    end

    @toc SolverConfiguration

    return SolverConfiguration(
        driver_config.name,
        driver_config.mpicomm,
        dg,
        Q,
        t0,
        timeend,
        ode_dt,
        init_on_cpu,
        numberofsteps,
        init_args,
        solver,
    )
end<|MERGE_RESOLUTION|>--- conflicted
+++ resolved
@@ -38,11 +38,7 @@
     dt = sc.dt,
     simtime = gettime(sc.solver),
     direction = EveryDirection(),
-<<<<<<< HEAD
-) = DGmethods.courant(f, sc.dg, sc.dg.balancelaw, Q, dt, simtime, direction)
-=======
 ) = DGmethods.courant(f, sc.dg, sc.dg.balance_law, Q, dt, simtime, direction)
->>>>>>> b52a7a54
 
 """
     ClimateMachine.SolverConfiguration(
@@ -94,25 +90,6 @@
 
     bl = driver_config.bl
     grid = driver_config.grid
-<<<<<<< HEAD
-    numfluxnondiff = driver_config.numfluxnondiff
-    numfluxdiff = driver_config.numfluxdiff
-    gradnumflux = driver_config.gradnumflux
-
-    # create DG model, initialize ODE state
-    dg = DGModel(
-        bl,
-        grid,
-        numfluxnondiff,
-        numfluxdiff,
-        gradnumflux,
-        modeldata = modeldata,
-        diffusion_direction = diffdir,
-    )
-    @info @sprintf("Initializing %s", driver_config.name)
-    Q = init_ode_state(dg, FT(0), init_args...; init_on_cpu = init_on_cpu)
-    update_aux!(dg, bl, Q, FT(0), dg.grid.topology.realelems)
-=======
     numerical_flux_first_order = driver_config.numerical_flux_first_order
     numerical_flux_second_order = driver_config.numerical_flux_second_order
     numerical_flux_gradient = driver_config.numerical_flux_gradient
@@ -158,7 +135,6 @@
         Q = init_ode_state(dg, FT(0), init_args...; init_on_cpu = init_on_cpu)
     end
     update_auxiliary_state!(dg, bl, Q, FT(0), dg.grid.topology.realelems)
->>>>>>> b52a7a54
 
     # create the linear model for IMEX and Multirate solvers
     linmodel = nothing
@@ -183,10 +159,6 @@
     # initial Δt specified or computed
     simtime = FT(0) # TODO: needs to be more general to account for restart:
     if ode_dt === nothing
-<<<<<<< HEAD
-        ode_dt =
-            calculate_dt(dg, dtmodel, Q, Courant_number, simtime, CFL_direction)
-=======
         ode_dt = ClimateMachine.DGmethods.calculate_dt(
             dg,
             dtmodel,
@@ -195,7 +167,6 @@
             simtime,
             CFL_direction,
         )
->>>>>>> b52a7a54
     end
     numberofsteps = convert(Int, cld(timeend, ode_dt))
     timeend_dt_adjust && (ode_dt = timeend / numberofsteps)
@@ -228,47 +199,29 @@
         slow_solver = ode_solver_type.slow_method(slow_dg, Q; dt = ode_dt)
         fast_dt = ode_dt / ode_solver_type.timestep_ratio
         fast_solver = ode_solver_type.fast_method(fast_dg, Q; dt = fast_dt)
-<<<<<<< HEAD
-        solver = ode_solver_type.solver_method((slow_solver, fast_solver))
-=======
         solver =
             ode_solver_type.solver_method((slow_solver, fast_solver), t0 = t0)
->>>>>>> b52a7a54
     elseif isa(ode_solver_type, MISSolverType)
         if isa(linmodel,AtmosLinearModelSplit)
             fast_dg_momentum = DGModel(
                 linmodel.momentum,
                 grid,
-<<<<<<< HEAD
-                numfluxnondiff,
-                numfluxdiff,
-                gradnumflux,
-                auxstate = dg.auxstate,
-=======
                 numerical_flux_first_order,
                 numerical_flux_second_order,
                 numerical_flux_gradient,
                 state_auxiliary = dg.state_auxiliary,
                 state_gradient_flux = dg.state_gradient_flux,
                 states_higher_order = dg.states_higher_order,
->>>>>>> b52a7a54
             )
             fast_dg_thermo = DGModel(
                 linmodel.thermo,
                 grid,
-<<<<<<< HEAD
-                numfluxnondiff,
-                numfluxdiff,
-                gradnumflux,
-                auxstate = dg.auxstate,
-=======
                 numerical_flux_first_order,
                 numerical_flux_second_order,
                 numerical_flux_gradient,
                 state_auxiliary = dg.state_auxiliary,
                 state_gradient_flux = dg.state_gradient_flux,
                 states_higher_order = dg.states_higher_order,
->>>>>>> b52a7a54
             )
             fast_dg = (fast_dg_momentum, fast_dg_thermo)
             slow_model = RemainderModel(bl, (linmodel.linear,))
@@ -278,13 +231,6 @@
                 fast_dg_h = DGModel(
                     linmodel,
                     grid,
-<<<<<<< HEAD
-                    numfluxnondiff,
-                    numfluxdiff,
-                    gradnumflux;
-                    direction=HorizontalDirection(),
-                    auxstate=dg.auxstate,
-=======
                     numerical_flux_first_order,
                     numerical_flux_second_order,
                     numerical_flux_gradient,
@@ -292,18 +238,10 @@
                     state_auxiliary = dg.state_auxiliary,
                     state_gradient_flux = dg.state_gradient_flux,
                     states_higher_order = dg.states_higher_order,
->>>>>>> b52a7a54
                 )
                 fast_dg_v = DGModel(
                     linmodel,
                     grid,
-<<<<<<< HEAD
-                    numfluxnondiff,
-                    numfluxdiff,
-                    gradnumflux;
-                    direction=VerticalDirection(),
-                    auxstate=dg.auxstate
-=======
                     numerical_flux_first_order,
                     numerical_flux_second_order,
                     numerical_flux_gradient,
@@ -311,7 +249,6 @@
                     state_auxiliary = dg.state_auxiliary,
                     state_gradient_flux = dg.state_gradient_flux,
                     states_higher_order = dg.states_higher_order,
->>>>>>> b52a7a54
                 )
                 fast_dg = (fast_dg_h, fast_dg_v)
                 if length(ode_solver_type.number_of_steps)==1
@@ -328,19 +265,12 @@
                 fast_dg = DGModel(
                     linmodel,
                     grid,
-<<<<<<< HEAD
-                    numfluxnondiff,
-                    numfluxdiff,
-                    gradnumflux,
-                    auxstate = dg.auxstate,
-=======
                     numerical_flux_first_order,
                     numerical_flux_second_order,
                     numerical_flux_gradient,
                     state_auxiliary = dg.state_auxiliary,
                     state_gradient_flux = dg.state_gradient_flux,
                     states_higher_order = dg.states_higher_order,
->>>>>>> b52a7a54
                 )
                 fast_method = ode_solver_type.fast_method
             end
@@ -349,19 +279,12 @@
             slow_dg = DGModel(
                 slow_model,
                 grid,
-<<<<<<< HEAD
-                numfluxnondiff,
-                numfluxdiff,
-                gradnumflux,
-                auxstate = dg.auxstate,
-=======
                 numerical_flux_first_order,
                 numerical_flux_second_order,
                 numerical_flux_gradient,
                 state_auxiliary = dg.state_auxiliary,
                 state_gradient_flux = dg.state_gradient_flux,
                 states_higher_order = dg.states_higher_order,
->>>>>>> b52a7a54
             )
             solver = ode_solver_type.slow_method(
                 slow_dg,
