--- conflicted
+++ resolved
@@ -14,7 +14,6 @@
 gettime(solver::AbstractODESolver) = solver.t[1]
 dostep!(Q, solver::AbstractODESolver, tf, afs) = throw(MethodError(dostep!, (Q, solver, tf, afs)))
 
-<<<<<<< HEAD
 """
     order(solver)
 
@@ -23,12 +22,8 @@
 """
 order(solver::AbstractODESolver) = order(typeof(solver))
 
-# realview is used for testing ODE solvers independently of spatial discretisations,
-# using plain arrays as state vectors
-=======
 # `realview` and `device` are used for testing ODE solvers independently of spatial discretisations,
 # i.e. using plain arrays as state vectors
->>>>>>> 6e66449f
 realview(Q::MPIStateArray) = view(Q.Q, axes(Q.Q)[1:end-1]..., Q.realelems)
 realview(Q::Array) = Q
 device(::Array) = CPU()
