<<<<<<< HEAD
# Installation
=======
# Installing ClimateMachine

Installation of ClimateMachine can be divided into 3 parts:

1. Installation of Julia (1.3.1)
2. Installation of MPI
3. Installation of ClimateMachine

## Installation of Julia (1.3.1)

ClimateMachine uses the Julia programming language; however, at the current time, certain dependencies are only available on Julia 1.3, so please download the download the appropriate binary for your platform from [Julia's old releases](https://julialang.org/downloads/oldreleases/#v131_dec_30_2019).

## Installation of MPI

The Message Passing Interface (MPI) is a ClimateMachine dependency that allows users to send messages between distributed computing devices.
There are multiple versions of MPI available, the most common of which are:

- [Open MPI](https://www.open-mpi.org/)
- [MPICH](https://www.mpich.org/)
- [Microsoft MPI](https://docs.microsoft.com/en-us/message-passing-interface/microsoft-mpi)
- [SpectrumMPI](https://www.ibm.com/us-en/marketplace/spectrum-mpi) (for POWER systems).

If you are using a cluster, it is very likely that a version of MPI is already installed on your system, and this can probably be queried with `module avail` or some similar command for your system.

If you are working from a desktop or laptop computer or are maintaining a system without MPI, here are our recommendation for desktop users:

- Windows -- [Microsoft MPI](https://docs.microsoft.com/en-us/message-passing-interface/microsoft-mpi)
- MacOS -- [Open MPI](https://www.open-mpi.org/) or [MPICH](https://www.mpich.org/), which can be installed via a package manager like [homebrew](https://brew.sh/) or installing manually
- Linux -- [OpenMPI](https://www.open-mpi.org/) or [MPICH](https://www.mpich.org/), which are available from package managers and user repos

Once you have MPI running on your machine, please add the `MPI` package in Julia with

```julia
Pkg> add MPI
Pkg> build MPI
Pkg> test MPI
```

If all the tests pass, you are good to go!

If you are having problems building MPI.jl then most likely you need to set the environment variable `JULIA_MPI_PATH`.
 Additionally, if your MPI is not installed in a single place, e.g., MPI from macports in OSX, you may need to set `JULIA_MPI_INCLUDE_PATH` and `JULIA_MPI_LIBRARY_PATH`; for macports installs of MPI these would be subdirectories in `/opt/local/include` and `/opt/local/lib`.

If issues persist, there might be an issue with the MPI version installed on your device or a problem with the Julia MPI package.
If you suspect there may be a problem with the Julia MPI package, please [create an issue on GitHub](https://github.com/JuliaParallel/MPI.jl)

## Installation of ClimateMachine

As of now, ClimateMachine is not registered as an official Julia package, so you will need to download [the source](https://github.com/CliMA/ClimateMachine.jl.git) with a command, such as:

```
git clone https://github.com/CliMA/ClimateMachine.jl.git
```

Once on your machine, you will need to run ClimateMachine with
```
julia --project=@. -e "using Pkg; Pkg.instantiate(); Pkg.API.precompile()"
```
To test your ClimateMachine installation, please run
```
julia --project=@. $CLIMATEMACHINE_HOME/test/runtests.jl
```
where `$CLIMATEMACHINE_HOME` is the path to the base ClimateMachine directory.

From here, you can run any of the tutorials.
For example, if you would like to run the dry Rayleigh Bernard tutorial, you might run

```julia
julia> include("tutorials/Atmos/dry_rayleigh_benard.jl")
```

or, from outside the REPL, in the `ClimateMachine.jl/` directory:

```
julia --project=. tutorials/Atmos/dry_rayleigh_benard.jl
```

ClimateMachine will default to running on the GPU on a GPU-enabled system.
To run ClimateMachine on the CPU run set the environment variable `CLIMATEMACHINE_GPU` to `false`.
This can be done in the Julia REPL with:

```julia
julia> ENV["CLIMATEMACHINE_GPU"] = false
```

Otherwise, you can initialize ClimateMachine without a GPU with the `ClimateMachine.init(disable_gpu=true)` command or set the environmental variable locally.
>>>>>>> 47a0a67f
<|MERGE_RESOLUTION|>--- conflicted
+++ resolved
@@ -1,6 +1,3 @@
-<<<<<<< HEAD
-# Installation
-=======
 # Installing ClimateMachine
 
 Installation of ClimateMachine can be divided into 3 parts:
@@ -86,5 +83,4 @@
 julia> ENV["CLIMATEMACHINE_GPU"] = false
 ```
 
-Otherwise, you can initialize ClimateMachine without a GPU with the `ClimateMachine.init(disable_gpu=true)` command or set the environmental variable locally.
->>>>>>> 47a0a67f
+Otherwise, you can initialize ClimateMachine without a GPU with the `ClimateMachine.init(disable_gpu=true)` command or set the environmental variable locally.