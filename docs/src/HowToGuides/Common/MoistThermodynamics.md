--- conflicted
+++ resolved
@@ -137,35 +137,7 @@
    uniquely determined by three independent thermodynamic properties
  - `PhaseNonEquil` a moist thermodynamic state in thermodynamic
    non-equilibrium, uniquely determined by four independent thermodynamic
-<<<<<<< HEAD
    properties
-
-For example, to add a thermodynamic state constructor that accepts temperature,
-density and total specific humidity, we could add the following code to
-`states.jl`:
-
-```
-"""
-    TemperatureSHumEquil_given_density(param_set, T, ρ, q_tot)
-
-Constructs a [`PhaseEquil`](@ref) thermodynamic state from temperature.
-
- - `param_set` parameter set, used to dispatch planet parameter function calls
- - `T` temperature
- - `ρ` density
- - `q_tot` total specific humidity
-"""
-function TemperatureSHumEquil(
-    param_set::APS,
-    T::FT,
-    ρ::FT,
-    q_tot::FT,
-) where {FT <: Real}
-    q = PhasePartition_equil(param_set, T, ρ, q_tot)
-    e_int = internal_energy(param_set, T, q)
-    return PhaseEquil{FT, typeof(param_set)}(param_set, e_int, ρ, q_tot, T)
-end
-```
 
 ## Tested Profiles
 
@@ -183,7 +155,6 @@
 const param_set = EarthParameterSet();
 FT = Float64;
 include(joinpath(repeat([".."], 4),"test", "Common", "MoistThermodynamics", "profiles.jl"))
-/Users/charliekawczynski/Dropbox/Caltech/work/dev/CliMA/CLIMA/docs/src/HowToGuides/Common/MoistThermodynamics.md
 z, e_int, ρ, q_tot, q_pt, T, p, θ_liq_ice = tested_profiles(param_set, 50, FT);
 mask_dry = q_tot .≈ 0;
 ρ_dry = ρ[mask_dry];
@@ -212,7 +183,4 @@
 plot(p1, p2, p3, layout=(1,3))
 savefig("tested_profiles_virt_temp.svg")
 ```
-![](tested_profiles_virt_temp.svg)
-=======
-   properties
->>>>>>> a1453331
+![](tested_profiles_virt_temp.svg)