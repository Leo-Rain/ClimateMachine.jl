# [MoistThermodynamics Module](@id MoistThermodynamics-docs)

MoistThermodynamics.jl provides all thermodynamic functions needed for the
atmosphere and functions shared across model components. The functions are
general for a moist atmosphere that includes suspended cloud condensate in
the working fluid; the special case of a dry atmosphere is obtained for zero
specific humidities (or simply by omitting the optional specific humidity
arguments in the functions that are needed for a dry atmosphere). The
general formulation assumes that there are tracers for specific humidity
`q`, partitioned into

 - `q.tot` total water specific humidity
 - `q.liq` liquid specific humidity
 - `q.ice` ice specific humidity

to characterize the thermodynamic state and composition of moist air.

There are several types of functions:

1. Equation of state (ideal gas law):
    * `air_pressure`
2. Specific gas constant and isobaric and isochoric specific heats of moist
   air:
    * `gas_constant_air`
    * `cp_m`
    * `cv_m`
3. Specific latent heats of vaporization, fusion, and sublimation:
    * `latent_heat_vapor`
    * `latent_heat_fusion`
    * `latent_heat_sublim`
4. Saturation vapor pressure and specific humidity over liquid and ice:
    * `sat_vapor_press_liquid`
    * `sat_vapor_press_ice`
    * `sat_shum`
5. Functions computing energies and inverting them to obtain temperatures
    * `total_energy`
    * `internal_energy`
    * `air_temperature`
6. Functions to compute temperatures and partitioning of water into phases in
   thermodynamic equilibrium (when Gibbs' phase rule implies that the entire
   thermodynamic state of moist air, including the liquid and ice specific
   humidities, can be calculated from the 3 thermodynamic state variables, such
   as energy, pressure, and total specific humidity)
    * `liquid_fraction` (fraction of condensate that is liquid)
    * `saturation_adjustment` (compute temperature from energy, density, and
      total specific humidity)
7. Auxiliary functions for diagnostic purposes, e.g., other thermodynamic
quantities
    * `liquid_ice_pottemp` (liquid-ice potential temperature)

A moist dynamical core that assumes equilibrium thermodynamics can be
obtained from a dry dynamical core with total energy as a prognostic
variable by including a tracer for the total specific humidity `q.tot`,
using the functions, e.g., for the energies in the module, and computing
the temperature `T` and the liquid and ice specific humidities (`q.liq` and
`q.ice`) from the internal energy `e_int` by saturation adjustment.

## Usage

Users are encouraged to first establish a thermodynamic state with one of our
[Thermodynamic State Constructors](@ref). For example, we would construct
a moist thermodynamic state using

```julia
ts = PhaseEquil(param_set, e_int, ρ, q_tot);
```

here, `ρ` is the density of the moist air, and the internal energy `e_int =
e_tot - e_kin - geopotential` is the total energy `e_tot` minus kinetic energy
`e_kin` and potential energy `geopotential` (all energies per unit mass). Once
we've established a thermodynamic state, we can call [Thermodynamic state
methods](@ref) that support thermodynamic states:

```julia
T = air_temperature(ts);
q = PhasePartition(ts);
```

No changes to the "right-hand sides" of the dynamical equations are needed
for a moist dynamical core that supports clouds, as long as they do not
precipitate. Additional source-sink terms arise from precipitation.

Schematically, the workflow in such a core would look as follows:
```julia
# initialize
geopotential = grav * z
q_tot          = ...
ρ            = ...

(u, v, w)    = ...
e_kin           = 0.5 * (u^2 + v^2 + w^2)

e_tot        = total_energy(e_kin, geopotential, T, q_tot)

do timestep   # timestepping loop

  # advance dynamical variables by a timestep (temperature typically
  # appears in terms on the rhs, such as radiative transfer)
  advance(u, v, w, ρ, e_tot, q_tot)

  # compute internal energy from dynamic variables
  e_int = e_tot - 0.5 * (u^2 + v^2 + w^2) - geopotential

  # compute temperature, pressure and condensate specific humidities,
  ts = PhaseEquil(param_set, e_int, ρ, q_tot);
  T = air_temperature(ts);
  q = PhasePartition(ts);
  p = air_pressure(ts);

end
```

For a dynamical core that additionally uses the liquid and ice specific
humidities `q.liq` and `q.ice` as prognostic variables, and thus explicitly
allows the presence of non-equilibrium phases such as supercooled water,
the saturation adjustment in the above workflow is replaced calling a
non-equilibrium moist thermodynamic state:

```julia
q_tot, q_liq, q_ice = ...
ts = PhaseNonEquil(param_set, e_int, ρ, PhasePartition(q_tot, q_liq, q_ice));
T = air_temperature(ts);
p = air_pressure(ts);
```

## Extending

If MoistThermodynamics.jl does not have a particular thermodynamic
constructor that is needed, you can implement a new one in
`src/Common/MoistThermodynamics/states.jl`. In this constructor, you must
add whichever arguments you wish to offer as inputs, then translate this
thermodynamic state into one of:

 - `PhaseDry` a dry thermodynamic state, uniquely determined by two
   independent thermodynamic properties
 - `PhaseEquil` a moist thermodynamic state in thermodynamic equilibrium,
   uniquely determined by three independent thermodynamic properties
 - `PhaseNonEquil` a moist thermodynamic state in thermodynamic
   non-equilibrium, uniquely determined by four independent thermodynamic
   properties

For example, to add a thermodynamic state constructor that accepts temperature,
density and total specific humidity, we could add the following code to
`states.jl`:

```
"""
    TemperatureSHumEquil_given_density(param_set, T, ρ, q_tot)

Constructs a [`PhaseEquil`](@ref) thermodynamic state from temperature.

 - `param_set` parameter set, used to dispatch planet parameter function calls
 - `T` temperature
 - `ρ` density
 - `q_tot` total specific humidity
"""
function TemperatureSHumEquil(
    param_set::APS,
    T::FT,
    ρ::FT,
    q_tot::FT,
) where {FT <: Real}
    q = PhasePartition_equil(param_set, T, ρ, q_tot)
    e_int = internal_energy(param_set, T, q)
    return PhaseEquil{FT, typeof(param_set)}(param_set, e_int, ρ, q_tot, T)
end
<<<<<<< HEAD
```

## Tested Profiles

MoistThermodynamics.jl is tested using a set of profiles, or thermodynamic states, specified in [`tested_profiles`](@ref MoistThermodynamics.tested_profiles).

### Dry Phase

```@example
using CLIMA.MoistThermodynamics
MT = MoistThermodynamics
using CLIMAParameters
using CLIMAParameters.Planet
using Plots
struct EarthParameterSet <: AbstractEarthParameterSet end;
const param_set = EarthParameterSet();
FT = Float64;
include(joinpath(repeat([".."], 4),"test", "Common", "MoistThermodynamics", "profiles.jl"))
/Users/charliekawczynski/Dropbox/Caltech/work/dev/CliMA/CLIMA/docs/src/HowToGuides/Common/MoistThermodynamics.md
z, e_int, ρ, q_tot, q_pt, T, p, θ_liq_ice = tested_profiles(param_set, 50, FT);
mask_dry = q_tot .≈ 0;
ρ_dry = ρ[mask_dry];
T_dry = T[mask_dry];
scatter(ρ_dry, T_dry, xlabel="Density [kg/m^3]", ylabel="T [K]", title="Tested states for\ndry thermodynamic phase", legend=false);
savefig("tested_profiles_dry.svg");
```
![](tested_profiles_dry.svg)

### Moist Phase in thermodynamic equilibrium

```@example
using CLIMA.MoistThermodynamics
MT = MoistThermodynamics
using CLIMAParameters
using CLIMAParameters.Planet
using Plots
struct EarthParameterSet <: AbstractEarthParameterSet end;
const param_set = EarthParameterSet();
FT = Float64;
include(joinpath(repeat([".."], 4),"test", "Common", "MoistThermodynamics", "profiles.jl"))
z, e_int, ρ, q_tot, q_pt, T, p, θ_liq_ice = tested_profiles(param_set, 50, FT);
p1 = scatter(ρ, z./10^3, xlabel="Density [kg/m^3]", ylabel="z [km]", title="Density");
p2 = scatter(T, z./10^3, xlabel="Temperature [K]", ylabel="z [km]", title="Temperature");
p3 = scatter(q_tot*1000, z./10^3, xlabel="Total specific\nhumidity [g/kg]", ylabel="z [km]", title="Total specific\nhumidity");
plot(p1, p2, p3, layout=(1,3))
savefig("tested_profiles_virt_temp.svg")
```
![](tested_profiles_virt_temp.svg)
=======
```
>>>>>>> f516905d
<|MERGE_RESOLUTION|>--- conflicted
+++ resolved
@@ -164,7 +164,6 @@
     e_int = internal_energy(param_set, T, q)
     return PhaseEquil{FT, typeof(param_set)}(param_set, e_int, ρ, q_tot, T)
 end
-<<<<<<< HEAD
 ```
 
 ## Tested Profiles
@@ -212,7 +211,4 @@
 plot(p1, p2, p3, layout=(1,3))
 savefig("tested_profiles_virt_temp.svg")
 ```
-![](tested_profiles_virt_temp.svg)
-=======
-```
->>>>>>> f516905d
+![](tested_profiles_virt_temp.svg)