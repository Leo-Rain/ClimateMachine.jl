--- conflicted
+++ resolved
@@ -6,18 +6,6 @@
 using StaticArrays
 using Test
 
-<<<<<<< HEAD
-using CLIMA
-using CLIMA.Atmos
-using CLIMA.Diagnostics
-using CLIMA.GenericCallbacks
-using CLIMA.ODESolvers
-using CLIMA.Mesh.Filters
-using CLIMA.MoistThermodynamics
-using CLIMA.ODESolvers
-using CLIMA.VariableTemplates
-using CLIMA.Writers
-=======
 using ClimateMachine
 ClimateMachine.init()
 using ClimateMachine.Atmos
@@ -29,7 +17,6 @@
 using ClimateMachine.ODESolvers
 using ClimateMachine.VariableTemplates
 using ClimateMachine.Writers
->>>>>>> b52a7a54
 
 using CLIMAParameters
 using CLIMAParameters.Planet: grav, MSLP
@@ -40,13 +27,8 @@
     FT = eltype(state)
 
     z = FT(z)
-<<<<<<< HEAD
-    _grav::FT = grav(param_set)
-    _MSLP::FT = MSLP(param_set)
-=======
     _grav::FT = grav(bl.param_set)
     _MSLP::FT = MSLP(bl.param_set)
->>>>>>> b52a7a54
 
     # These constants are those used by Stevens et al. (2005)
     qref = FT(9.0e-3)
@@ -118,21 +100,13 @@
 end
 
 function config_diagnostics(driver_config)
-<<<<<<< HEAD
-    interval = 100
-=======
     interval = "100steps"
->>>>>>> b52a7a54
     dgngrp = setup_atmos_default_diagnostics(
         interval,
         replace(driver_config.name, " " => "_"),
         writer = JLD2Writer(),
     )
-<<<<<<< HEAD
-    return CLIMA.DiagnosticsConfiguration([dgngrp])
-=======
     return ClimateMachine.DiagnosticsConfiguration([dgngrp])
->>>>>>> b52a7a54
 end
 
 function main()
@@ -186,28 +160,13 @@
     if mpirank == 0
         dgngrp = dgn_config.groups[1]
         nm = @sprintf(
-<<<<<<< HEAD
-            "%s_%s-%s-num%04d.jld2",
-=======
             "%s_%s_%s_num%04d.jld2",
->>>>>>> b52a7a54
             replace(dgngrp.out_prefix, " " => "_"),
             dgngrp.name,
             starttime,
             1,
         )
         ds = load(joinpath(outdir, nm))
-<<<<<<< HEAD
-        N = size(ds["vert_eddy_u_flux"], 1)
-        err = 0
-        err1 = 0
-        for i in 1:N
-            err += (ds["vert_eddy_u_flux"][i] - 0.5)^2
-            err1 += (ds["u"][i] - 5)^2
-        end
-        err = sqrt(err / N)
-        @test err <= 2e-15
-=======
         N = size(ds["u"], 1)
         err = 0
         err1 = 0
@@ -218,7 +177,6 @@
             err1 += (u - 5)^2
         end
         err = sqrt(err / N)
->>>>>>> b52a7a54
         @test err1 <= 1e-16
         @test err <= 2e-15
     end
