--- conflicted
+++ resolved
@@ -65,14 +65,9 @@
     p = P_sfc * exp(-z / H)
 
     # Density, Temperature
-<<<<<<< HEAD
-    ts = LiquidIcePotTempSHumEquil_given_pressure(θ_liq, p, q_tot, bl.param_set)
-    ρ = air_density(ts)
-=======
     ts = LiquidIcePotTempSHumEquil_given_pressure(bl.param_set, θ_liq, p, q_tot)
     #ρ = air_density(ts)
     ρ = one(FT)
->>>>>>> edda585a
 
     e_kin = FT(1 / 2) * FT((u^2 + v^2 + w^2))
     e_pot = _grav * z
