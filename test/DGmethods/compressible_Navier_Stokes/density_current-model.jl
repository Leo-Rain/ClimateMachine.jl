--- conflicted
+++ resolved
@@ -197,12 +197,8 @@
       device!(MPI.Comm_rank(mpicomm) % length(devices()))
   end
   @testset "$(@__FILE__)" for ArrayType in ArrayTypes
-<<<<<<< HEAD
     FloatType = (Float32,)
     #TODO re-enable Float64 after testing is complete.
-=======
-    FloatType = (Float32, Float64)
->>>>>>> 66cbf6a3
     for DF in FloatType
       brickrange = (range(DF(xmin); length=Ne[1]+1, stop=xmax),
                     range(DF(ymin); length=Ne[2]+1, stop=ymax),
