using Test
<<<<<<< HEAD
using CLIMA
using CLIMA.HydrostaticBoussinesq
using CLIMA.GenericCallbacks
using CLIMA.ODESolvers
using CLIMA.Mesh.Filters
using CLIMA.VariableTemplates
using CLIMA.Mesh.Grids: polynomialorder
import CLIMA.DGmethods: vars_state
=======
using ClimateMachine
ClimateMachine.init()
using ClimateMachine.GenericCallbacks
using ClimateMachine.ODESolvers
using ClimateMachine.Mesh.Filters
using ClimateMachine.VariableTemplates
using ClimateMachine.Mesh.Grids: polynomialorder
using ClimateMachine.DGmethods: vars_state_conservative
using ClimateMachine.HydrostaticBoussinesq
>>>>>>> b52a7a54

using CLIMAParameters
using CLIMAParameters.Planet: grav
struct EarthParameterSet <: AbstractEarthParameterSet end
const param_set = EarthParameterSet()

<<<<<<< HEAD
function config_simple_box(FT, N, resolution, dimensions)
    prob = HomogeneousBox{FT}(dimensions...)

    _grav::FT = grav(param_set)
    cʰ = sqrt(_grav * prob.H) # m/s
    model = HydrostaticBoussinesqModel{FT}(prob, cʰ = cʰ)
=======
function config_simple_box(FT, N, resolution, dimensions; BC = nothing)
    if BC == nothing
        problem = HomogeneousBox{FT}(dimensions...)
    else
        problem = HomogeneousBox{FT}(dimensions...; BC = BC)
    end

    _grav::FT = grav(param_set)
    cʰ = sqrt(_grav * problem.H) # m/s
    model = HydrostaticBoussinesqModel{FT}(param_set, problem, cʰ = cʰ)
>>>>>>> b52a7a54

    config = ClimateMachine.OceanBoxGCMConfiguration(
        "homogeneous_box",
        N,
        resolution,
        model,
    )

    return config
end

function test_divergence_free(; imex::Bool = false, BC = nothing)
    FT = Float64

    # DG polynomial order
    N = Int(4)

    # Domain resolution and size
    Nˣ = Int(4)
    Nʸ = Int(4)
    Nᶻ = Int(4)
    resolution = (Nˣ, Nʸ, Nᶻ)

    Lˣ = 4e6   # m
    Lʸ = 4e6   # m
    H = 400   # m
    dimensions = (Lˣ, Lʸ, H)

    timestart = FT(0)    # s
    timeend = FT(36000) # s

    if imex
        solver_type = ClimateMachine.IMEXSolverType(
            linear_model = LinearHBModel,
            linear_solver = ClimateMachine.ColumnwiseLUSolver.SingleColumnLU,
        )
        Courant_number = 0.1
    else
        solver_type = ClimateMachine.ExplicitSolverType(
            solver_method = LSRK144NiegemannDiehlBusch,
        )
        Courant_number = 0.4
    end

    driver_config = config_simple_box(FT, N, resolution, dimensions; BC = BC)

    grid = driver_config.grid
    vert_filter = CutoffFilter(grid, polynomialorder(grid) - 1)
    exp_filter = ExponentialFilter(grid, 1, 8)
    modeldata = (vert_filter = vert_filter, exp_filter = exp_filter)

    solver_config = ClimateMachine.SolverConfiguration(
        timestart,
        timeend,
        driver_config,
        init_on_cpu = true,
        ode_solver_type = solver_type,
        ode_dt = 600,
        modeldata = modeldata,
        Courant_number = Courant_number,
    )

    result = ClimateMachine.invoke!(solver_config)

    maxQ = Vars{vars_state_conservative(driver_config.bl, FT)}(maximum(
        solver_config.Q,
        dims = (1, 3),
    ))
    minQ = Vars{vars_state_conservative(driver_config.bl, FT)}(minimum(
        solver_config.Q,
        dims = (1, 3),
    ))

    @test maxQ.θ ≈ minQ.θ
end

@testset "$(@__FILE__)" begin
    boundary_conditions = [
        (
            ClimateMachine.HydrostaticBoussinesq.CoastlineNoSlip(),
            ClimateMachine.HydrostaticBoussinesq.OceanFloorNoSlip(),
            ClimateMachine.HydrostaticBoussinesq.OceanSurfaceStressNoForcing(),
        ),
        (
            ClimateMachine.HydrostaticBoussinesq.CoastlineFreeSlip(),
            ClimateMachine.HydrostaticBoussinesq.OceanFloorNoSlip(),
            ClimateMachine.HydrostaticBoussinesq.OceanSurfaceStressNoForcing(),
        ),
    ]

    for BC in boundary_conditions
        test_divergence_free(imex = false, BC = BC)
        test_divergence_free(imex = true, BC = BC)
    end
end<|MERGE_RESOLUTION|>--- conflicted
+++ resolved
@@ -1,14 +1,4 @@
 using Test
-<<<<<<< HEAD
-using CLIMA
-using CLIMA.HydrostaticBoussinesq
-using CLIMA.GenericCallbacks
-using CLIMA.ODESolvers
-using CLIMA.Mesh.Filters
-using CLIMA.VariableTemplates
-using CLIMA.Mesh.Grids: polynomialorder
-import CLIMA.DGmethods: vars_state
-=======
 using ClimateMachine
 ClimateMachine.init()
 using ClimateMachine.GenericCallbacks
@@ -18,21 +8,12 @@
 using ClimateMachine.Mesh.Grids: polynomialorder
 using ClimateMachine.DGmethods: vars_state_conservative
 using ClimateMachine.HydrostaticBoussinesq
->>>>>>> b52a7a54
 
 using CLIMAParameters
 using CLIMAParameters.Planet: grav
 struct EarthParameterSet <: AbstractEarthParameterSet end
 const param_set = EarthParameterSet()
 
-<<<<<<< HEAD
-function config_simple_box(FT, N, resolution, dimensions)
-    prob = HomogeneousBox{FT}(dimensions...)
-
-    _grav::FT = grav(param_set)
-    cʰ = sqrt(_grav * prob.H) # m/s
-    model = HydrostaticBoussinesqModel{FT}(prob, cʰ = cʰ)
-=======
 function config_simple_box(FT, N, resolution, dimensions; BC = nothing)
     if BC == nothing
         problem = HomogeneousBox{FT}(dimensions...)
@@ -43,7 +24,6 @@
     _grav::FT = grav(param_set)
     cʰ = sqrt(_grav * problem.H) # m/s
     model = HydrostaticBoussinesqModel{FT}(param_set, problem, cʰ = cʰ)
->>>>>>> b52a7a54
 
     config = ClimateMachine.OceanBoxGCMConfiguration(
         "homogeneous_box",
