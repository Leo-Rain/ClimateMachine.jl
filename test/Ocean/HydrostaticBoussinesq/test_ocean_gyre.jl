--- conflicted
+++ resolved
@@ -1,13 +1,4 @@
 using Test
-<<<<<<< HEAD
-using CLIMA
-using CLIMA.HydrostaticBoussinesq
-using CLIMA.GenericCallbacks
-using CLIMA.ODESolvers
-using CLIMA.Mesh.Filters
-using CLIMA.VariableTemplates
-using CLIMA.Mesh.Grids: polynomialorder
-=======
 using ClimateMachine
 ClimateMachine.init()
 using ClimateMachine.GenericCallbacks
@@ -16,21 +7,12 @@
 using ClimateMachine.VariableTemplates
 using ClimateMachine.Mesh.Grids: polynomialorder
 using ClimateMachine.HydrostaticBoussinesq
->>>>>>> b52a7a54
 
 using CLIMAParameters
 using CLIMAParameters.Planet: grav
 struct EarthParameterSet <: AbstractEarthParameterSet end
 const param_set = EarthParameterSet()
 
-<<<<<<< HEAD
-function config_simple_box(FT, N, resolution, dimensions)
-    prob = OceanGyre{FT}(dimensions...)
-
-    _grav::FT = grav(param_set)
-    cʰ = sqrt(_grav * prob.H) # m/s
-    model = HydrostaticBoussinesqModel{FT}(prob, cʰ = cʰ)
-=======
 function config_simple_box(FT, N, resolution, dimensions; BC = nothing)
     if BC == nothing
         problem = OceanGyre{FT}(dimensions...)
@@ -41,7 +23,6 @@
     _grav::FT = grav(param_set)
     cʰ = sqrt(_grav * problem.H) # m/s
     model = HydrostaticBoussinesqModel{FT}(param_set, problem, cʰ = cʰ)
->>>>>>> b52a7a54
 
     config = ClimateMachine.OceanBoxGCMConfiguration(
         "ocean_gyre",
