#### Tested moist thermodynamic profiles

#=
This file contains functions to compute all of the
thermodynamic _states_ that Thermodynamics is
tested with in runtests.jl
=#

"""
    unpack_fields(_struct, syms...)

Unpack struct properties `syms`
from struct `_struct`

# Example
```julia
julia> struct Foo;a;b;c;end

julia> f = Foo(1,2,3)
Foo(1, 2, 3)

julia> @unpack_fields f a c; @show a c
a = 1
c = 3
```
"""
macro unpack_fields(_struct, syms...)
    thunk = Expr(:block)
    for sym in syms
        push!(
            thunk.args,
            :($(esc(sym)) = getproperty($(esc(_struct)), $(QuoteNode(sym)))),
        )
    end
    push!(thunk.args, nothing)
    return thunk
end

"""
    ProfileSet

A set of profiles used to test Thermodynamics.
"""
struct ProfileSet{FT}
    z::Array{FT}                        # Altitude
    T::Array{FT}                        # Temperature
    p::Array{FT}                        # Pressure
    RS::Array{FT}                       # Relative humidity
    e_int::Array{FT}                    # Internal energy
    ρ::Array{FT}                        # Density
    θ_liq_ice::Array{FT}                # Potential temperature
    q_tot::Array{FT}                    # Total specific humidity
    q_liq::Array{FT}                    # Liquid specific humidity
    q_ice::Array{FT}                    # Ice specific humidity
    q_pt::Array{PhasePartition{FT}}     # Phase partition
    RH::Array{FT}                       # Relative humidity
    SS::Array{FT}                       # Super saturation
end

"""
    input_config(
        FT;
        n=50,
        n_RS1=10,
        n_RS2=20,
        T_min=FT(150),
        T_surface=FT(350)
    ) where {FT}

Return input arguments to construct profiles
"""
<<<<<<< HEAD
    temperature_and_pressure(
=======
function input_config(
    FT;
    n = 50,
    n_RS1 = 10,
    n_RS2 = 20,
    T_surface = FT(350),
    T_min = FT(150),
)
    n_RS = n_RS1 + n_RS2
    z_range = range(FT(0), stop = FT(2.5e4), length = n)
    relative_sat1 = range(FT(0), stop = FT(1), length = n_RS1)
    relative_sat2 = range(FT(1), stop = FT(1.02), length = n_RS2)
    relative_sat = [relative_sat1..., relative_sat2...]
    return z_range, relative_sat, T_surface, T_min
end

"""
    shared_profiles(
>>>>>>> 2b54b01c
        param_set::AbstractParameterSet,
        z_range::AbstractArray,
        relative_sat::AbstractArray,
        T_surface::FT,
        T_min::FT,
    ) where {FT}

<<<<<<< HEAD
Returns dry adiabatic linear temperature profile truncated at
a minimum temperature `T_min` and the corresponding pressure
profile for dry atmosphere.

 - `param_set` parameter set, used to dispatch planet parameter function calls
=======
Compute profiles shared across `PhaseDry`,
`PhaseEquil` and `PhaseNonEquil` thermodynamic
states, including:
>>>>>>> 2b54b01c
 - `z` altitude
 - `T_virt` virtual temperature
 - `p` pressure
 - `RS` relative saturation
"""
<<<<<<< HEAD
function temperature_and_pressure(
=======
function shared_profiles(
>>>>>>> 2b54b01c
    param_set::AbstractParameterSet,
    z_range::AbstractArray,
    relative_sat::AbstractArray,
    T_surface::FT,
    T_min::FT,
<<<<<<< HEAD
) where {FT <: AbstractFloat}
    _grav::FT = grav(param_set)
    _cp_d::FT = cp_d(param_set)
    _R_d::FT = R_d(param_set)
    _MSLP::FT = MSLP(param_set)
    Γ = _grav / _cp_d
    z_tropopause = (T_surface - T_min) / Γ
    H_min = _R_d * T_min / _grav
    T = max(T_surface - Γ * z, T_min)
    p = _MSLP * (T / T_surface)^(_grav / (_R_d * Γ))
    T == T_min && (p = p * exp(-(z - z_tropopause) / H_min))
    return T, p
=======
) where {FT}
    n_RS = length(relative_sat)
    n = length(z_range)
    T_virt = Array{FT}(undef, n * n_RS)
    p = Array{FT}(undef, n * n_RS)
    RS = Array{FT}(undef, n * n_RS)
    z = Array{FT}(undef, n * n_RS)
    linear_indices = LinearIndices((1:n, 1:n_RS))
    profile = DecayingTemperatureProfile{FT}(param_set, T_surface, T_min)
    for i in linear_indices.indices[1]
        for j in linear_indices.indices[2]
            k = linear_indices[i, j]
            z[k] = z_range[i]
            T_virt[k], p[k] = profile(param_set, z[k])
            RS[k] = relative_sat[j]
        end
    end
    return z, T_virt, p, RS
>>>>>>> 2b54b01c
end

####
#### PhaseDry
####

"""
    PhaseDryProfiles(param_set, ::Type{FT})

Returns a `ProfileSet` used to test dry thermodynamic states.
"""
function PhaseDryProfiles(
    param_set::AbstractParameterSet,
    ::Type{FT},
) where {FT}

    z_range, relative_sat, T_surface, T_min = input_config(FT)
    z, T_virt, p, RS =
        shared_profiles(param_set, z_range, relative_sat, T_surface, T_min)
    _R_d::FT = R_d(param_set)
    T = T_virt
    ρ = p ./ (_R_d .* T)

    # Additional variables
    phase_type = PhaseDry
    q_tot = zeros(FT, length(RS))
    q_pt = PhasePartition_equil.(Ref(param_set), T, ρ, q_tot, Ref(phase_type))
    e_int = internal_energy.(Ref(param_set), T, q_pt)
    θ_liq_ice = liquid_ice_pottemp.(Ref(param_set), T, ρ, q_pt)
    q_liq = getproperty.(q_pt, :liq)
    q_ice = getproperty.(q_pt, :ice)
    RH = relative_humidity.(Ref(param_set), T, p, e_int, Ref(phase_type), q_pt)

    # TODO: Update this once a super saturation method exists
    # SS = super_saturation.(Ref(param_set), T, p, e_int, Ref(phase_type), q_pt)
    SS = zeros(FT, length(RH))

    return ProfileSet(
        z,
        T,
        p,
        RS,
        e_int,
        ρ,
        θ_liq_ice,
        q_tot,
        q_liq,
        q_ice,
        q_pt,
        RH,
        SS,
    )
end

####
#### PhaseEquil
####

"""
    PhaseEquilProfiles(param_set, ::Type{FT})

Returns a `ProfileSet` used to test moist states in thermodynamic equilibrium.
"""
function PhaseEquilProfiles(
    param_set::AbstractParameterSet,
    ::Type{FT},
) where {FT}

<<<<<<< HEAD
    n_RS1 = 10
    n_RS2 = 20
    n_RS = n_RS1 + n_RS2
    z_range = range(FT(0), stop = FT(2.5e4), length = n)
    relative_sat1 = range(FT(0), stop = FT(1), length = n_RS1)
    relative_sat2 = range(FT(1), stop = FT(1.02), length = n_RS2)
    relative_sat = [relative_sat1..., relative_sat2...]
    T_min = FT(150)
    T_surface = FT(350)

    T_virt = zeros(FT, n , n_RS)
    p = zeros(FT, n , n_RS)
    ρ = zeros(FT, n , n_RS)
    RS = zeros(FT, n , n_RS)
    z_all = zeros(FT, n , n_RS)

    prof = DecayingTemperatureProfile{FT}(param_set, T_surface, T_min)

    for i in eachindex(z_range)
        for j in eachindex(relative_sat)
            k = CartesianIndex(i, j)
            z_all[k] = z_range[i]

            T_virt[k], p[k] = prof(param_set, z_all[k])

            RS[k] = relative_sat[j]
        end
    end

    T_virt = reshape(T_virt, n * n_RS)
    p = reshape(p, n * n_RS)
    ρ = reshape(ρ, n * n_RS)
    RS = reshape(RS, n * n_RS)
    z_all = reshape(z_all, n * n_RS)


    phase_type = PhaseEquil # TODO: Verify this!
    T = air_temperature_from_virtual_temperature.(
        Ref(param_set), T_virt,
        p,
        RS,
        Ref(phase_type),
        ResidualTolerance{FT}(1e-1),
        10
        )

    # Compute total specific humidity from temperature, pressure
    # and relative saturation, and partition the saturation excess
    # according to temperature.
    q_tot = vapor_specific_humidity.(Ref(param_set), T, p, RS, Ref(phase_type))
    liq_frac = liquid_fraction.(Ref(param_set), T, Ref(phase_type))
    q_liq = max.(Ref(0), RS .- 1) .* q_tot .* liq_frac
    q_ice = max.(Ref(0), RS .- 1) .* q_tot .* (1 .- liq_frac)

    q_pt = PhasePartition.(q_tot, q_liq, q_ice)
    R_m = gas_constant_air.(Ref(param_set), q_pt)
    ρ = p ./ (R_m .* T)

    # Recompute phase partition given the density to get
    # an accurate partition of condensed phases.
=======
    z_range, relative_sat, T_surface, T_min = input_config(FT)

    z, T_virt, p, RS =
        shared_profiles(param_set, z_range, relative_sat, T_surface, T_min)
    _R_d::FT = R_d(param_set)
    T = T_virt
    ρ = p ./ (_R_d .* T)

    # Additional variables
    phase_type = PhaseEquil
>>>>>>> 2b54b01c
    q_sat = q_vap_saturation.(Ref(param_set), T, ρ, Ref(phase_type))
    q_tot = min.(RS .* q_sat, FT(1))
    q_pt = PhasePartition_equil.(Ref(param_set), T, ρ, q_tot, Ref(phase_type))

    e_int = internal_energy.(Ref(param_set), T, q_pt)
    θ_liq_ice = liquid_ice_pottemp.(Ref(param_set), T, ρ, q_pt)
    q_liq = getproperty.(q_pt, :liq)
    q_ice = getproperty.(q_pt, :ice)
<<<<<<< HEAD
    args = [z_all, RS, e_int, ρ, q_tot, q_liq, q_ice, T, p, θ_liq_ice]
    args = collect(zip(args...))
    sort!(args)
    z_all     = getindex.(args, 1)
    RS        = getindex.(args, 2)
    e_int     = getindex.(args, 3)
    ρ         = getindex.(args, 4)
    q_tot     = getindex.(args, 5)
    q_liq     = getindex.(args, 6)
    q_ice     = getindex.(args, 7)
    T         = getindex.(args, 8)
    p         = getindex.(args, 9)
    θ_liq_ice = getindex.(args, 10)
    # Re-compute q_pt after sort!
    q_pt = PhasePartition.(q_tot, q_liq, q_ice)
    args = [z_all, RS, e_int, ρ, q_tot, q_pt, T, p, θ_liq_ice]
    return args
=======
    RH = relative_humidity.(Ref(param_set), T, p, e_int, Ref(phase_type), q_pt)

    # TODO: Update this once a super saturation method exists
    # SS = super_saturation.(Ref(param_set), T, p, e_int, Ref(phase_type), q_pt)
    SS = zeros(FT, length(RH))

    return ProfileSet(
        z,
        T,
        p,
        RS,
        e_int,
        ρ,
        θ_liq_ice,
        q_tot,
        q_liq,
        q_ice,
        q_pt,
        RH,
        SS,
    )
>>>>>>> 2b54b01c
end<|MERGE_RESOLUTION|>--- conflicted
+++ resolved
@@ -69,9 +69,6 @@
 
 Return input arguments to construct profiles
 """
-<<<<<<< HEAD
-    temperature_and_pressure(
-=======
 function input_config(
     FT;
     n = 50,
@@ -90,7 +87,6 @@
 
 """
     shared_profiles(
->>>>>>> 2b54b01c
         param_set::AbstractParameterSet,
         z_range::AbstractArray,
         relative_sat::AbstractArray,
@@ -98,46 +94,20 @@
         T_min::FT,
     ) where {FT}
 
-<<<<<<< HEAD
-Returns dry adiabatic linear temperature profile truncated at
-a minimum temperature `T_min` and the corresponding pressure
-profile for dry atmosphere.
-
- - `param_set` parameter set, used to dispatch planet parameter function calls
-=======
 Compute profiles shared across `PhaseDry`,
 `PhaseEquil` and `PhaseNonEquil` thermodynamic
 states, including:
->>>>>>> 2b54b01c
  - `z` altitude
  - `T_virt` virtual temperature
  - `p` pressure
  - `RS` relative saturation
 """
-<<<<<<< HEAD
-function temperature_and_pressure(
-=======
 function shared_profiles(
->>>>>>> 2b54b01c
     param_set::AbstractParameterSet,
     z_range::AbstractArray,
     relative_sat::AbstractArray,
     T_surface::FT,
     T_min::FT,
-<<<<<<< HEAD
-) where {FT <: AbstractFloat}
-    _grav::FT = grav(param_set)
-    _cp_d::FT = cp_d(param_set)
-    _R_d::FT = R_d(param_set)
-    _MSLP::FT = MSLP(param_set)
-    Γ = _grav / _cp_d
-    z_tropopause = (T_surface - T_min) / Γ
-    H_min = _R_d * T_min / _grav
-    T = max(T_surface - Γ * z, T_min)
-    p = _MSLP * (T / T_surface)^(_grav / (_R_d * Γ))
-    T == T_min && (p = p * exp(-(z - z_tropopause) / H_min))
-    return T, p
-=======
 ) where {FT}
     n_RS = length(relative_sat)
     n = length(z_range)
@@ -156,7 +126,6 @@
         end
     end
     return z, T_virt, p, RS
->>>>>>> 2b54b01c
 end
 
 ####
@@ -225,46 +194,14 @@
     ::Type{FT},
 ) where {FT}
 
-<<<<<<< HEAD
-    n_RS1 = 10
-    n_RS2 = 20
-    n_RS = n_RS1 + n_RS2
-    z_range = range(FT(0), stop = FT(2.5e4), length = n)
-    relative_sat1 = range(FT(0), stop = FT(1), length = n_RS1)
-    relative_sat2 = range(FT(1), stop = FT(1.02), length = n_RS2)
-    relative_sat = [relative_sat1..., relative_sat2...]
-    T_min = FT(150)
-    T_surface = FT(350)
-
-    T_virt = zeros(FT, n , n_RS)
-    p = zeros(FT, n , n_RS)
-    ρ = zeros(FT, n , n_RS)
-    RS = zeros(FT, n , n_RS)
-    z_all = zeros(FT, n , n_RS)
-
-    prof = DecayingTemperatureProfile{FT}(param_set, T_surface, T_min)
-
-    for i in eachindex(z_range)
-        for j in eachindex(relative_sat)
-            k = CartesianIndex(i, j)
-            z_all[k] = z_range[i]
-
-            T_virt[k], p[k] = prof(param_set, z_all[k])
-
-            RS[k] = relative_sat[j]
-        end
-    end
-
-    T_virt = reshape(T_virt, n * n_RS)
-    p = reshape(p, n * n_RS)
-    ρ = reshape(ρ, n * n_RS)
-    RS = reshape(RS, n * n_RS)
-    z_all = reshape(z_all, n * n_RS)
-
+    z_range, relative_sat, T_surface, T_min = input_config(FT)
+    z, T_virt, p, RS =
+        shared_profiles(param_set, z_range, relative_sat, T_surface, T_min)
 
     phase_type = PhaseEquil # TODO: Verify this!
     T = air_temperature_from_virtual_temperature.(
-        Ref(param_set), T_virt,
+        Ref(param_set),
+        T_virt,
         p,
         RS,
         Ref(phase_type),
@@ -286,18 +223,6 @@
 
     # Recompute phase partition given the density to get
     # an accurate partition of condensed phases.
-=======
-    z_range, relative_sat, T_surface, T_min = input_config(FT)
-
-    z, T_virt, p, RS =
-        shared_profiles(param_set, z_range, relative_sat, T_surface, T_min)
-    _R_d::FT = R_d(param_set)
-    T = T_virt
-    ρ = p ./ (_R_d .* T)
-
-    # Additional variables
-    phase_type = PhaseEquil
->>>>>>> 2b54b01c
     q_sat = q_vap_saturation.(Ref(param_set), T, ρ, Ref(phase_type))
     q_tot = min.(RS .* q_sat, FT(1))
     q_pt = PhasePartition_equil.(Ref(param_set), T, ρ, q_tot, Ref(phase_type))
@@ -306,25 +231,6 @@
     θ_liq_ice = liquid_ice_pottemp.(Ref(param_set), T, ρ, q_pt)
     q_liq = getproperty.(q_pt, :liq)
     q_ice = getproperty.(q_pt, :ice)
-<<<<<<< HEAD
-    args = [z_all, RS, e_int, ρ, q_tot, q_liq, q_ice, T, p, θ_liq_ice]
-    args = collect(zip(args...))
-    sort!(args)
-    z_all     = getindex.(args, 1)
-    RS        = getindex.(args, 2)
-    e_int     = getindex.(args, 3)
-    ρ         = getindex.(args, 4)
-    q_tot     = getindex.(args, 5)
-    q_liq     = getindex.(args, 6)
-    q_ice     = getindex.(args, 7)
-    T         = getindex.(args, 8)
-    p         = getindex.(args, 9)
-    θ_liq_ice = getindex.(args, 10)
-    # Re-compute q_pt after sort!
-    q_pt = PhasePartition.(q_tot, q_liq, q_ice)
-    args = [z_all, RS, e_int, ρ, q_tot, q_pt, T, p, θ_liq_ice]
-    return args
-=======
     RH = relative_humidity.(Ref(param_set), T, p, e_int, Ref(phase_type), q_pt)
 
     # TODO: Update this once a super saturation method exists
@@ -346,5 +252,4 @@
         RH,
         SS,
     )
->>>>>>> 2b54b01c
 end