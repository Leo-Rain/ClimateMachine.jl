using Test
using ClimateMachine.MoistThermodynamics
using NCDatasets
using Random
using RootSolvers
MT = MoistThermodynamics
using LinearAlgebra

using CLIMAParameters
using CLIMAParameters.Planet

struct EarthParameterSet <: AbstractEarthParameterSet end
const param_set = EarthParameterSet()

# Tolerances for tested quantities:
const atol_temperature = 1e-1
const atol_pressure = MSLP(param_set) * 2e-2
const atol_energy = 1e-1
const rtol_temperature = 1e-1
const rtol_pressure = 1e-1
const rtol_energy = 1e-1

float_types = [Float32, Float64]

include("profiles.jl")
include("data_tests.jl")

@testset "moist thermodynamics - isentropic processes" begin
    for FT in [Float64]
        _R_d = FT(R_d(param_set))
        _molmass_ratio = FT(molmass_ratio(param_set))
        _cp_d = FT(cp_d(param_set))
        _cp_v = FT(cp_v(param_set))
        _cp_l = FT(cp_l(param_set))
        _cv_d = FT(cv_d(param_set))
        _cv_v = FT(cv_v(param_set))
        _cv_l = FT(cv_l(param_set))
        _cv_i = FT(cv_i(param_set))
        _T_0 = FT(T_0(param_set))
        _e_int_v0 = FT(e_int_v0(param_set))
        _e_int_i0 = FT(e_int_i0(param_set))
        _LH_v0 = FT(LH_v0(param_set))
        _LH_s0 = FT(LH_s0(param_set))
        _cp_i = FT(cp_i(param_set))
        _LH_f0 = FT(LH_f0(param_set))
        _press_triple = FT(press_triple(param_set))
        _R_v = FT(R_v(param_set))
        _T_triple = FT(T_triple(param_set))
        _T_freeze = FT(T_freeze(param_set))
        _T_min = FT(T_min(param_set))
        _MSLP = FT(MSLP(param_set))
        _T_max = FT(T_max(param_set))
        _kappa_d = FT(kappa_d(param_set))

        # for FT in float_types
        z, e_int, ρ, q_tot, q_pt, T, p, θ_liq_ice =
<<<<<<< HEAD
            MT.tested_profiles(param_set, 50, FT)
=======
            tested_profiles(param_set, 50, FT)
>>>>>>> bdf1c965
        Φ = FT(1)
        Random.seed!(15)
        perturbation = FT(0.1) * rand(length(T))

        # TODO: Use reasonable values for ambient temperature/pressure
        T∞, p∞ = T .* perturbation, p .* perturbation
        @test air_temperature.(
            Ref(param_set),
            p,
            θ_liq_ice,
            Ref(DryAdiabaticProcess()),
        ) ≈ (p ./ _MSLP) .^ (_R_d / _cp_d) .* θ_liq_ice
        @test air_pressure_given_θ.(
            Ref(param_set),
            θ_liq_ice,
            Φ,
            Ref(DryAdiabaticProcess()),
        ) ≈ _MSLP .* (1 .- Φ ./ (θ_liq_ice .* _cp_d)) .^ (_cp_d / _R_d)
        @test air_pressure.(
            Ref(param_set),
            T,
            T∞,
            p∞,
            Ref(DryAdiabaticProcess()),
        ) ≈ p∞ .* (T ./ T∞) .^ (FT(1) / _kappa_d)
    end
end


@testset "moist thermodynamics - correctness" begin
    FT = Float64
    _R_d = FT(R_d(param_set))
    _molmass_ratio = FT(molmass_ratio(param_set))
    _cp_d = FT(cp_d(param_set))
    _cp_v = FT(cp_v(param_set))
    _cp_l = FT(cp_l(param_set))
    _cv_d = FT(cv_d(param_set))
    _cv_v = FT(cv_v(param_set))
    _cv_l = FT(cv_l(param_set))
    _cv_i = FT(cv_i(param_set))
    _T_0 = FT(T_0(param_set))
    _e_int_v0 = FT(e_int_v0(param_set))
    _e_int_i0 = FT(e_int_i0(param_set))
    _LH_v0 = FT(LH_v0(param_set))
    _LH_s0 = FT(LH_s0(param_set))
    _cp_i = FT(cp_i(param_set))
    _LH_f0 = FT(LH_f0(param_set))
    _press_triple = FT(press_triple(param_set))
    _R_v = FT(R_v(param_set))
    _T_triple = FT(T_triple(param_set))
    _T_freeze = FT(T_freeze(param_set))
    _T_min = FT(T_min(param_set))
    _MSLP = FT(MSLP(param_set))
    _T_max = FT(T_max(param_set))
    _kappa_d = FT(kappa_d(param_set))
    _T_icenuc = FT(T_icenuc(param_set))

    # ideal gas law
    @test air_pressure(param_set, FT(1), FT(1), PhasePartition(FT(1))) === _R_v
    @test air_pressure(
        param_set,
        FT(1),
        FT(2),
        PhasePartition(FT(1), FT(0.5), FT(0)),
    ) === _R_v
    @test air_pressure(param_set, FT(1), FT(1)) === _R_d
    @test air_pressure(param_set, FT(1), FT(2)) === 2 * _R_d
    @test air_density(param_set, FT(1), FT(1)) === 1 / _R_d
    @test air_density(param_set, FT(1), FT(2)) === 2 / _R_d

    # gas constants and heat capacities
    @test gas_constant_air(param_set, PhasePartition(FT(0))) === _R_d
    @test gas_constant_air(param_set, PhasePartition(FT(1))) === _R_v
    @test gas_constant_air(param_set, PhasePartition(FT(0.5), FT(0.5))) ≈
          _R_d / 2
    @test gas_constant_air(param_set, FT) == _R_d

    @test cp_m(param_set, PhasePartition(FT(0))) === _cp_d
    @test cp_m(param_set, PhasePartition(FT(1))) === _cp_v
    @test cp_m(param_set, PhasePartition(FT(1), FT(1))) === _cp_l
    @test cp_m(param_set, PhasePartition(FT(1), FT(0), FT(1))) === _cp_i
    @test cp_m(param_set, FT) == _cp_d

    @test cv_m(param_set, PhasePartition(FT(0))) === _cp_d - _R_d
    @test cv_m(param_set, PhasePartition(FT(1))) === _cp_v - _R_v
    @test cv_m(param_set, PhasePartition(FT(1), FT(1))) === _cv_l
    @test cv_m(param_set, PhasePartition(FT(1), FT(0), FT(1))) === _cv_i
    @test cv_m(param_set, FT) == _cv_d

    # speed of sound
    @test soundspeed_air(param_set, _T_0 + 20, PhasePartition(FT(0))) ==
          sqrt(_cp_d / _cv_d * _R_d * (_T_0 + 20))
    @test soundspeed_air(param_set, _T_0 + 100, PhasePartition(FT(1))) ==
          sqrt(_cp_v / _cv_v * _R_v * (_T_0 + 100))

    # specific latent heats
    @test latent_heat_vapor(param_set, _T_0) ≈ _LH_v0
    @test latent_heat_fusion(param_set, _T_0) ≈ _LH_f0
    @test latent_heat_sublim(param_set, _T_0) ≈ _LH_s0

    # saturation vapor pressure and specific humidity
    p = FT(1.e5)
    q_tot = FT(0.23)
    ρ = FT(1.0)
    ρ_v_triple = _press_triple / _R_v / _T_triple
    @test saturation_vapor_pressure(param_set, _T_triple, Liquid()) ≈
          _press_triple
    @test saturation_vapor_pressure(param_set, _T_triple, Ice()) ≈ _press_triple

    @test q_vap_saturation(param_set, _T_triple, ρ, PhasePartition(FT(0))) ==
          ρ_v_triple / ρ
    @test q_vap_saturation(
        param_set,
        _T_triple,
        ρ,
        PhasePartition(q_tot, q_tot),
    ) == ρ_v_triple / ρ

    @test q_vap_saturation_generic(param_set, _T_triple, ρ; phase = Liquid()) ==
          ρ_v_triple / ρ
    @test q_vap_saturation_generic(param_set, _T_triple, ρ; phase = Ice()) ==
          ρ_v_triple / ρ
    @test q_vap_saturation_generic(
        param_set,
        _T_triple - 20,
        ρ;
        phase = Liquid(),
    ) >= q_vap_saturation_generic(param_set, _T_triple - 20, ρ; phase = Ice())

    @test saturation_excess(param_set, _T_triple, ρ, PhasePartition(q_tot)) ==
          q_tot - ρ_v_triple / ρ
    @test saturation_excess(
        param_set,
        _T_triple,
        ρ,
        PhasePartition(q_tot / 1000),
    ) == 0.0

    # energy functions and inverse (temperature)
    T = FT(300)
    e_kin = FT(11)
    e_pot = FT(13)
    @test air_temperature(param_set, _cv_d * (T - _T_0)) === FT(T)
    @test air_temperature(
        param_set,
        _cv_d * (T - _T_0),
        PhasePartition(FT(0)),
    ) === FT(T)

    @test air_temperature(
        param_set,
        cv_m(param_set, PhasePartition(FT(0))) * (T - _T_0),
        PhasePartition(FT(0)),
    ) === FT(T)
    @test air_temperature(
        param_set,
        cv_m(param_set, PhasePartition(FT(q_tot))) * (T - _T_0) +
        q_tot * _e_int_v0,
        PhasePartition(q_tot),
    ) ≈ FT(T)

    @test total_energy(param_set, FT(e_kin), FT(e_pot), _T_0) ===
          FT(e_kin) + FT(e_pot)
    @test total_energy(param_set, FT(e_kin), FT(e_pot), FT(T)) ≈
          FT(e_kin) + FT(e_pot) + _cv_d * (T - _T_0)
    @test total_energy(param_set, FT(0), FT(0), _T_0, PhasePartition(q_tot)) ≈
          q_tot * _e_int_v0

    # phase partitioning in equilibrium
    q_liq = FT(0.1)
    T = FT(_T_icenuc - 10)
    ρ = FT(1.0)
    q_tot = FT(0.21)
    @test liquid_fraction(param_set, T) === FT(0)
    @test liquid_fraction(param_set, T, PhasePartition(q_tot, q_liq, q_liq)) ===
          FT(0.5)
    q = PhasePartition_equil(param_set, T, ρ, q_tot)
    @test q.liq ≈ FT(0)
    @test 0 < q.ice <= q_tot

    T = FT(_T_freeze + 10)
    ρ = FT(0.1)
    q_tot = FT(0.60)
    @test liquid_fraction(param_set, T) === FT(1)
    @test liquid_fraction(
        param_set,
        T,
        PhasePartition(q_tot, q_liq, q_liq / 2),
    ) === FT(2 / 3)
    q = PhasePartition_equil(param_set, T, ρ, q_tot)
    @test 0 < q.liq <= q_tot
    @test q.ice ≈ 0

    # saturation adjustment in equilibrium (i.e., given the thermodynamic
    # variables E_int, p, q_tot, compute the temperature and partitioning of the phases
    tol_T = 1e-1
    q_tot = FT(0)
    ρ = FT(1)
    @test MT.saturation_adjustment_SecantMethod(
        param_set,
        internal_energy_sat(param_set, 300.0, ρ, q_tot),
        ρ,
        q_tot,
        10,
        ResidualTolerance(1e-2),
    ) ≈ 300.0
    @test abs(
        MT.saturation_adjustment(
            param_set,
            internal_energy_sat(param_set, 300.0, ρ, q_tot),
            ρ,
            q_tot,
            10,
            ResidualTolerance(1e-2),
        ) - 300.0,
    ) < tol_T

    q_tot = FT(0.21)
    ρ = FT(0.1)
    @test MT.saturation_adjustment_SecantMethod(
        param_set,
        internal_energy_sat(param_set, 200.0, ρ, q_tot),
        ρ,
        q_tot,
        10,
        ResidualTolerance(1e-2),
    ) ≈ 200.0
    @test abs(
        MT.saturation_adjustment(
            param_set,
            internal_energy_sat(param_set, 200.0, ρ, q_tot),
            ρ,
            q_tot,
            10,
            ResidualTolerance(1e-2),
        ) - 200.0,
    ) < tol_T
    q = PhasePartition_equil(param_set, T, ρ, q_tot)
    @test q.tot - q.liq - q.ice ≈
          vapor_specific_humidity(q) ≈
          q_vap_saturation(param_set, T, ρ)

    ρ = FT(1)
    ρu = FT[1, 2, 3]
    ρe = FT(1100)
    e_pot = FT(93)
    @test internal_energy(ρ, ρe, ρu, e_pot) ≈ 1000.0

    # potential temperatures
    T = FT(300)
    @test liquid_ice_pottemp_given_pressure(param_set, T, _MSLP) === T
    @test liquid_ice_pottemp_given_pressure(param_set, T, _MSLP / 10) ≈
          T * 10^(_R_d / _cp_d)
    @test liquid_ice_pottemp_given_pressure(
        param_set,
        T,
        _MSLP / 10,
        PhasePartition(FT(1)),
    ) ≈ T * 10^(_R_v / _cp_v)

    # dry potential temperatures. FIXME: add correctness tests
    T = FT(300)
    p = FT(1.e5)
    q_tot = FT(0.23)
    @test dry_pottemp_given_pressure(param_set, T, p, PhasePartition(q_tot)) isa
          typeof(p)
    @test air_temperature_from_liquid_ice_pottemp_given_pressure(
        param_set,
        dry_pottemp_given_pressure(param_set, T, p, PhasePartition(q_tot)),
        p,
        PhasePartition(q_tot),
    ) ≈ T

    # Exner function. FIXME: add correctness tests
    p = FT(1.e5)
    q_tot = FT(0.23)
    @test exner_given_pressure(param_set, p, PhasePartition(q_tot)) isa
          typeof(p)
end


@testset "moist thermodynamics - default behavior accuracy" begin
    # Input arguments should be accurate within machine precision
    # Temperature is approximated via saturation adjustment, and should be within a physical tolerance

    for FT in float_types
        rtol = FT(1e-2)
        z, e_int, ρ, q_tot, q_pt, T, p, θ_liq_ice =
<<<<<<< HEAD
            MT.tested_profiles(param_set, 50, FT)
=======
            tested_profiles(param_set, 50, FT)
>>>>>>> bdf1c965

        # PhaseEquil
        ts_exact = PhaseEquil.(Ref(param_set), e_int, ρ, q_tot, 100, FT(1e-3))
        ts = PhaseEquil.(Ref(param_set), e_int, ρ, q_tot)
        # Should be machine accurate (because ts contains `e_int`,`ρ`,`q_tot`):
        @test all(
            getproperty.(PhasePartition.(ts), :tot) .≈
            getproperty.(PhasePartition.(ts_exact), :tot),
        )
        @test all(internal_energy.(ts) .≈ internal_energy.(ts_exact))
        @test all(air_density.(ts) .≈ air_density.(ts_exact))
        # Approximate (temperature must be computed via saturation adjustment):
        @test all(isapprox.(
            air_pressure.(ts),
            air_pressure.(ts_exact),
            rtol = rtol,
        ))
        @test all(isapprox.(
            air_temperature.(ts),
            air_temperature.(ts_exact),
            rtol = rtol,
        ))

        # PhaseEquil
        ts_exact =
            PhaseEquil.(
                Ref(param_set),
                e_int,
                ρ,
                q_tot,
                100,
                FT(1e-3),
                MT.saturation_adjustment_SecantMethod,
            )
        ts =
            PhaseEquil.(
                Ref(param_set),
                e_int,
                ρ,
                q_tot,
                35,
                FT(1e-1),
                MT.saturation_adjustment_SecantMethod,
            ) # Needs to be in sync with default
        # Should be machine accurate (because ts contains `e_int`,`ρ`,`q_tot`):
        @test all(
            getproperty.(PhasePartition.(ts), :tot) .≈
            getproperty.(PhasePartition.(ts_exact), :tot),
        )
        @test all(internal_energy.(ts) .≈ internal_energy.(ts_exact))
        @test all(air_density.(ts) .≈ air_density.(ts_exact))
        # Approximate (temperature must be computed via saturation adjustment):
        @test all(isapprox.(
            air_pressure.(ts),
            air_pressure.(ts_exact),
            rtol = rtol,
        ))
        @test all(isapprox.(
            air_temperature.(ts),
            air_temperature.(ts_exact),
            rtol = rtol,
        ))

        # LiquidIcePotTempSHumEquil
        ts_exact =
            LiquidIcePotTempSHumEquil.(
                Ref(param_set),
                θ_liq_ice,
                ρ,
                q_tot,
                40,
                FT(1e-3),
            )
        ts = LiquidIcePotTempSHumEquil.(Ref(param_set), θ_liq_ice, ρ, q_tot)
        # Should be machine accurate:
        @test all(air_density.(ts) .≈ air_density.(ts_exact))
        @test all(
            getproperty.(PhasePartition.(ts), :tot) .≈
            getproperty.(PhasePartition.(ts_exact), :tot),
        )
        # Approximate (temperature must be computed via saturation adjustment):
        @test all(isapprox.(
            internal_energy.(ts),
            internal_energy.(ts_exact),
            rtol = 10 * rtol,
        ))
        @test all(isapprox.(
            liquid_ice_pottemp.(ts),
            liquid_ice_pottemp.(ts_exact),
            rtol = rtol,
        ))
        @test all(isapprox.(
            air_temperature.(ts),
            air_temperature.(ts_exact),
            rtol = rtol,
        ))

        # LiquidIcePotTempSHumEquil_given_pressure
        ts_exact =
            LiquidIcePotTempSHumEquil_given_pressure.(
                Ref(param_set),
                θ_liq_ice,
                p,
                q_tot,
                40,
                FT(1e-3),
            )
        ts =
            LiquidIcePotTempSHumEquil_given_pressure.(
                Ref(param_set),
                θ_liq_ice,
                p,
                q_tot,
            )
        # Should be machine accurate:
        @test all(
            getproperty.(PhasePartition.(ts), :tot) .≈
            getproperty.(PhasePartition.(ts_exact), :tot),
        )
        # Approximate (temperature must be computed via saturation adjustment):
        @test all(isapprox.(
            air_density.(ts),
            air_density.(ts_exact),
            rtol = rtol,
        ))
        @test all(isapprox.(
            internal_energy.(ts),
            internal_energy.(ts_exact),
            rtol = rtol,
        ))
        @test all(isapprox.(
            liquid_ice_pottemp.(ts),
            liquid_ice_pottemp.(ts_exact),
            rtol = rtol,
        ))
        @test all(isapprox.(
            air_temperature.(ts),
            air_temperature.(ts_exact),
            rtol = rtol,
        ))

        # LiquidIcePotTempSHumNonEquil
        ts_exact =
            LiquidIcePotTempSHumNonEquil.(
                Ref(param_set),
                θ_liq_ice,
                ρ,
                q_pt,
                40,
                FT(1e-3),
            )
        ts = LiquidIcePotTempSHumNonEquil.(Ref(param_set), θ_liq_ice, ρ, q_pt)
        # Should be machine accurate:
        @test all(
            getproperty.(PhasePartition.(ts), :tot) .≈
            getproperty.(PhasePartition.(ts_exact), :tot),
        )
        @test all(
            getproperty.(PhasePartition.(ts), :liq) .≈
            getproperty.(PhasePartition.(ts_exact), :liq),
        )
        @test all(
            getproperty.(PhasePartition.(ts), :ice) .≈
            getproperty.(PhasePartition.(ts_exact), :ice),
        )
        @test all(air_density.(ts) .≈ air_density.(ts_exact))
        # Approximate (temperature must be computed via non-linear solve):
        @test all(isapprox.(
            internal_energy.(ts),
            internal_energy.(ts_exact),
            rtol = rtol*2,
        ))
        @test all(isapprox.(
            liquid_ice_pottemp.(ts),
            liquid_ice_pottemp.(ts_exact),
            rtol = rtol,
        ))
        @test all(isapprox.(
            air_temperature.(ts),
            air_temperature.(ts_exact),
            rtol = rtol,
        ))

    end

end

@testset "moist thermodynamics - constructor consistency" begin

    # Make sure `ThermodynamicState` arguments are returned unchanged

    for FT in float_types
        rtol = FT(1e-2)

        _MSLP = FT(MSLP(param_set))

        z, e_int, ρ, q_tot, q_pt, T, p, θ_liq_ice =
<<<<<<< HEAD
            MT.tested_profiles(param_set, 50, FT)
=======
            tested_profiles(param_set, 50, FT)
>>>>>>> bdf1c965

        # PhaseDry
        ts = PhaseDry.(Ref(param_set), e_int, ρ)
        @test all(internal_energy.(ts) .≈ e_int)
        @test all(air_density.(ts) .≈ ρ)

        ts = PhaseDry_given_pT.(Ref(param_set), p, T)
        @test all(internal_energy.(ts) .≈ internal_energy.(Ref(param_set), T))
        @test all(air_density.(ts) .≈ ρ)

        # PhaseEquil
        ts =
            PhaseEquil.(
                Ref(param_set),
                e_int,
                ρ,
                q_tot,
                40,
                FT(1e-1),
                Ref(MT.saturation_adjustment_SecantMethod),
            )
        @test all(internal_energy.(ts) .≈ e_int)
        @test all(getproperty.(PhasePartition.(ts), :tot) .≈ q_tot)
        @test all(air_density.(ts) .≈ ρ)

        ts = PhaseEquil.(Ref(param_set), e_int, ρ, q_tot)
        @test all(internal_energy.(ts) .≈ e_int)
        @test all(getproperty.(PhasePartition.(ts), :tot) .≈ q_tot)
        @test all(air_density.(ts) .≈ ρ)

        # PhaseNonEquil
        ts = PhaseNonEquil.(Ref(param_set), e_int, ρ, q_pt)
        @test all(internal_energy.(ts) .≈ e_int)
        @test all(
            getproperty.(PhasePartition.(ts), :tot) .≈ getproperty.(q_pt, :tot),
        )
        @test all(
            getproperty.(PhasePartition.(ts), :liq) .≈ getproperty.(q_pt, :liq),
        )
        @test all(
            getproperty.(PhasePartition.(ts), :ice) .≈ getproperty.(q_pt, :ice),
        )
        @test all(air_density.(ts) .≈ ρ)

        # air_temperature_from_liquid_ice_pottemp_given_pressure-liquid_ice_pottemp inverse
        θ_liq_ice_ =
            liquid_ice_pottemp_given_pressure.(Ref(param_set), T, p, q_pt)
        @test all(
            air_temperature_from_liquid_ice_pottemp_given_pressure.(
                Ref(param_set),
                θ_liq_ice_,
                p,
                q_pt,
            ) .≈ T,
        )

        # liquid_ice_pottemp-air_temperature_from_liquid_ice_pottemp_given_pressure inverse
        T =
            air_temperature_from_liquid_ice_pottemp_given_pressure.(
                Ref(param_set),
                θ_liq_ice,
                p,
                q_pt,
            )
        @test all(
            liquid_ice_pottemp_given_pressure.(Ref(param_set), T, p, q_pt) .≈
            θ_liq_ice,
        )

        # Accurate but expensive `LiquidIcePotTempSHumNonEquil` constructor (Non-linear temperature from θ_liq_ice)
        T_non_linear =
            air_temperature_from_liquid_ice_pottemp_non_linear.(
                Ref(param_set),
                θ_liq_ice,
                ρ,
                20,
                ResidualTolerance(FT(5e-5)),
                q_pt,
            )
        T_expansion =
            air_temperature_from_liquid_ice_pottemp.(
                Ref(param_set),
                θ_liq_ice,
                ρ,
                q_pt,
            )
        @test all(isapprox.(T_non_linear, T_expansion, rtol = rtol))
        e_int_ = internal_energy.(Ref(param_set), T_non_linear, q_pt)
        ts = PhaseNonEquil.(Ref(param_set), e_int_, ρ, q_pt)
        @test all(T_non_linear .≈ air_temperature.(ts))
        @test all(isapprox(θ_liq_ice, liquid_ice_pottemp.(ts), rtol = rtol))

        # LiquidIcePotTempSHumEquil
        ts =
            LiquidIcePotTempSHumEquil.(
                Ref(param_set),
                θ_liq_ice,
                ρ,
                q_tot,
                40,
                FT(1e-3),
            )
        @test all(isapprox.(liquid_ice_pottemp.(ts), θ_liq_ice, atol = 1e-1))
        @test all(isapprox.(air_density.(ts), ρ, rtol = rtol))
        @test all(getproperty.(PhasePartition.(ts), :tot) .≈ q_tot)

        # The LiquidIcePotTempSHumEquil_given_pressure constructor
        # passes the consistency test within sufficient physical precision,
        # however, it fails to satisfy the consistency test within machine
        # precision for the input pressure.

        # LiquidIcePotTempSHumEquil_given_pressure
        ts =
            LiquidIcePotTempSHumEquil_given_pressure.(
                Ref(param_set),
                θ_liq_ice,
                p,
                q_tot,
                35,
                FT(1e-3),
            )
        @test all(isapprox.(liquid_ice_pottemp.(ts), θ_liq_ice, atol = 1e-1))
        @test all(
            getproperty.(PhasePartition.(ts), :tot) .≈ getproperty.(q_pt, :tot),
        )
        @test all(isapprox.(air_pressure.(ts), p, atol = _MSLP * 2e-2))

        # LiquidIcePotTempSHumNonEquil_given_pressure
        ts =
            LiquidIcePotTempSHumNonEquil_given_pressure.(
                Ref(param_set),
                θ_liq_ice,
                p,
                q_pt,
            )
        @test all(liquid_ice_pottemp.(ts) .≈ θ_liq_ice)
        @test all(air_pressure.(ts) .≈ p)
        @test all(
            getproperty.(PhasePartition.(ts), :tot) .≈ getproperty.(q_pt, :tot),
        )
        @test all(
            getproperty.(PhasePartition.(ts), :liq) .≈ getproperty.(q_pt, :liq),
        )
        @test all(
            getproperty.(PhasePartition.(ts), :ice) .≈ getproperty.(q_pt, :ice),
        )

        # LiquidIcePotTempSHumNonEquil
        ts =
            LiquidIcePotTempSHumNonEquil.(
                Ref(param_set),
                θ_liq_ice,
                ρ,
                q_pt,
                5,
                FT(1e-3),
            )
        @test all(isapprox.(θ_liq_ice, liquid_ice_pottemp.(ts), rtol = rtol))
        @test all(air_density.(ts) .≈ ρ)
        @test all(
            getproperty.(PhasePartition.(ts), :tot) .≈ getproperty.(q_pt, :tot),
        )
        @test all(
            getproperty.(PhasePartition.(ts), :liq) .≈ getproperty.(q_pt, :liq),
        )
        @test all(
            getproperty.(PhasePartition.(ts), :ice) .≈ getproperty.(q_pt, :ice),
        )
    end

end


@testset "moist thermodynamics - type-stability" begin

    # NOTE: `Float32` saturation adjustment tends to have more difficulty
    # with converging to the same tolerances as `Float64`, so they're relaxed here.
    FT = Float32
    z, e_int, ρ, q_tot, q_pt, T, p, θ_liq_ice =
<<<<<<< HEAD
        MT.tested_profiles(param_set, 50, FT)
=======
        tested_profiles(param_set, 50, FT)
>>>>>>> bdf1c965

    ρu = FT[1.0, 2.0, 3.0]
    e_pot = FT(100.0)
    @test typeof.(internal_energy.(ρ, ρ .* e_int, Ref(ρu), Ref(e_pot))) ==
          typeof.(e_int)

    ts_dry = PhaseDry.(Ref(param_set), e_int, ρ)
    ts_dry_pT = PhaseDry_given_pT.(Ref(param_set), p, T)
    ts_eq = PhaseEquil.(Ref(param_set), e_int, ρ, q_tot, 15, FT(1e-1))
    ts_T =
        TemperatureSHumEquil.(
            Ref(param_set),
            air_temperature.(ts_dry),
            air_pressure.(ts_dry),
            q_tot,
        )
    ts_neq = PhaseNonEquil.(Ref(param_set), e_int, ρ, q_pt)
    ts_θ_liq_ice_eq =
        LiquidIcePotTempSHumEquil.(
            Ref(param_set),
            θ_liq_ice,
            ρ,
            q_tot,
            40,
            FT(1e-3),
        )
    ts_θ_liq_ice_eq_p =
        LiquidIcePotTempSHumEquil_given_pressure.(
            Ref(param_set),
            θ_liq_ice,
            p,
            q_tot,
            40,
            FT(1e-3),
        )
    ts_θ_liq_ice_neq =
        LiquidIcePotTempSHumNonEquil.(Ref(param_set), θ_liq_ice, ρ, q_pt)
    ts_θ_liq_ice_neq_p =
        LiquidIcePotTempSHumNonEquil_given_pressure.(
            Ref(param_set),
            θ_liq_ice,
            p,
            q_pt,
        )

    for ts in (
        ts_dry,
        ts_dry_pT,
        ts_eq,
        ts_T,
        ts_neq,
        ts_θ_liq_ice_eq,
        ts_θ_liq_ice_eq_p,
        ts_θ_liq_ice_neq,
        ts_θ_liq_ice_neq_p,
    )
        @test typeof.(soundspeed_air.(ts)) == typeof.(e_int)
        @test typeof.(gas_constant_air.(ts)) == typeof.(e_int)
        @test typeof.(vapor_specific_humidity.(ts)) == typeof.(e_int)
        @test typeof.(relative_humidity.(ts)) == typeof.(e_int)
        @test typeof.(air_pressure.(ts)) == typeof.(e_int)
        @test typeof.(air_density.(ts)) == typeof.(e_int)
        @test typeof.(total_specific_humidity.(ts)) == typeof.(e_int)
        @test typeof.(cp_m.(ts)) == typeof.(e_int)
        @test typeof.(cv_m.(ts)) == typeof.(e_int)
        @test typeof.(air_temperature.(ts)) == typeof.(e_int)
        @test typeof.(internal_energy_sat.(ts)) == typeof.(e_int)
        @test typeof.(internal_energy.(ts)) == typeof.(e_int)
        @test typeof.(latent_heat_vapor.(ts)) == typeof.(e_int)
        @test typeof.(latent_heat_sublim.(ts)) == typeof.(e_int)
        @test typeof.(latent_heat_fusion.(ts)) == typeof.(e_int)
        @test typeof.(q_vap_saturation.(ts)) == typeof.(e_int)
        @test typeof.(saturation_excess.(ts)) == typeof.(e_int)
        @test typeof.(liquid_fraction.(ts)) == typeof.(e_int)
        @test typeof.(liquid_ice_pottemp.(ts)) == typeof.(e_int)
        @test typeof.(dry_pottemp.(ts)) == typeof.(e_int)
        @test typeof.(exner.(ts)) == typeof.(e_int)
        @test typeof.(liquid_ice_pottemp_sat.(ts)) == typeof.(e_int)
        @test typeof.(specific_volume.(ts)) == typeof.(e_int)
        @test typeof.(virtual_pottemp.(ts)) == typeof.(e_int)
        @test eltype.(gas_constants.(ts)) == typeof.(e_int)
        @test typeof.(getproperty.(PhasePartition.(ts), :tot)) == typeof.(e_int)
    end

end

@testset "moist thermodynamics - dry limit" begin

    FT = Float64
    z, e_int, ρ, q_tot, q_pt, T, p, θ_liq_ice =
<<<<<<< HEAD
        MT.tested_profiles(param_set, 50, FT)
=======
        tested_profiles(param_set, 50, FT)
>>>>>>> bdf1c965

    # PhasePartition test is noisy, so do this only once:
    ts_dry = PhaseDry(param_set, first(e_int), first(ρ))
    ts_eq = PhaseEquil(param_set, first(e_int), first(ρ), typeof(first(ρ))(0))
    @test PhasePartition(ts_eq).tot ≈ PhasePartition(ts_dry).tot
    @test PhasePartition(ts_eq).liq ≈ PhasePartition(ts_dry).liq
    @test PhasePartition(ts_eq).ice ≈ PhasePartition(ts_dry).ice

    ts_dry = PhaseDry.(Ref(param_set), e_int, ρ)
    ts_eq = PhaseEquil.(Ref(param_set), e_int, ρ, q_tot .* 0)

    @test all(gas_constant_air.(ts_eq) .≈ gas_constant_air.(ts_dry))
    @test all(relative_humidity.(ts_eq) .≈ relative_humidity.(ts_dry))
    @test all(air_pressure.(ts_eq) .≈ air_pressure.(ts_dry))
    @test all(air_density.(ts_eq) .≈ air_density.(ts_dry))
    @test all(specific_volume.(ts_eq) .≈ specific_volume.(ts_dry))
    @test all(
        total_specific_humidity.(ts_eq) .≈ total_specific_humidity.(ts_dry),
    )
    @test all(cp_m.(ts_eq) .≈ cp_m.(ts_dry))
    @test all(cv_m.(ts_eq) .≈ cv_m.(ts_dry))
    @test all(air_temperature.(ts_eq) .≈ air_temperature.(ts_dry))
    @test all(internal_energy.(ts_eq) .≈ internal_energy.(ts_dry))
    @test all(internal_energy_sat.(ts_eq) .≈ internal_energy_sat.(ts_dry))
    @test all(soundspeed_air.(ts_eq) .≈ soundspeed_air.(ts_dry))
    @test all(latent_heat_vapor.(ts_eq) .≈ latent_heat_vapor.(ts_dry))
    @test all(latent_heat_sublim.(ts_eq) .≈ latent_heat_sublim.(ts_dry))
    @test all(latent_heat_fusion.(ts_eq) .≈ latent_heat_fusion.(ts_dry))
    @test all(q_vap_saturation.(ts_eq) .≈ q_vap_saturation.(ts_dry))
    @test all(saturation_excess.(ts_eq) .≈ saturation_excess.(ts_dry))
    @test all(liquid_fraction.(ts_eq) .≈ liquid_fraction.(ts_dry))
    @test all(liquid_ice_pottemp.(ts_eq) .≈ liquid_ice_pottemp.(ts_dry))
    @test all(dry_pottemp.(ts_eq) .≈ dry_pottemp.(ts_dry))
    @test all(virtual_pottemp.(ts_eq) .≈ virtual_pottemp.(ts_dry))
    @test all(liquid_ice_pottemp_sat.(ts_eq) .≈ liquid_ice_pottemp_sat.(ts_dry))
    @test all(exner.(ts_eq) .≈ exner.(ts_dry))

    @test all(
        saturation_vapor_pressure.(ts_eq, Ref(Ice())) .≈
        saturation_vapor_pressure.(ts_dry, Ref(Ice())),
    )
    @test all(
        saturation_vapor_pressure.(ts_eq, Ref(Liquid())) .≈
        saturation_vapor_pressure.(ts_dry, Ref(Liquid())),
    )
    @test all(first.(gas_constants.(ts_eq)) ≈ first.(gas_constants.(ts_dry)))
    @test all(last.(gas_constants.(ts_eq)) ≈ last.(gas_constants.(ts_dry)))

end<|MERGE_RESOLUTION|>--- conflicted
+++ resolved
@@ -54,11 +54,7 @@
 
         # for FT in float_types
         z, e_int, ρ, q_tot, q_pt, T, p, θ_liq_ice =
-<<<<<<< HEAD
-            MT.tested_profiles(param_set, 50, FT)
-=======
             tested_profiles(param_set, 50, FT)
->>>>>>> bdf1c965
         Φ = FT(1)
         Random.seed!(15)
         perturbation = FT(0.1) * rand(length(T))
@@ -347,11 +343,7 @@
     for FT in float_types
         rtol = FT(1e-2)
         z, e_int, ρ, q_tot, q_pt, T, p, θ_liq_ice =
-<<<<<<< HEAD
-            MT.tested_profiles(param_set, 50, FT)
-=======
             tested_profiles(param_set, 50, FT)
->>>>>>> bdf1c965
 
         # PhaseEquil
         ts_exact = PhaseEquil.(Ref(param_set), e_int, ρ, q_tot, 100, FT(1e-3))
@@ -522,7 +514,7 @@
         @test all(isapprox.(
             internal_energy.(ts),
             internal_energy.(ts_exact),
-            rtol = rtol*2,
+            rtol = rtol,
         ))
         @test all(isapprox.(
             liquid_ice_pottemp.(ts),
@@ -549,11 +541,7 @@
         _MSLP = FT(MSLP(param_set))
 
         z, e_int, ρ, q_tot, q_pt, T, p, θ_liq_ice =
-<<<<<<< HEAD
-            MT.tested_profiles(param_set, 50, FT)
-=======
             tested_profiles(param_set, 50, FT)
->>>>>>> bdf1c965
 
         # PhaseDry
         ts = PhaseDry.(Ref(param_set), e_int, ρ)
@@ -733,11 +721,7 @@
     # with converging to the same tolerances as `Float64`, so they're relaxed here.
     FT = Float32
     z, e_int, ρ, q_tot, q_pt, T, p, θ_liq_ice =
-<<<<<<< HEAD
-        MT.tested_profiles(param_set, 50, FT)
-=======
         tested_profiles(param_set, 50, FT)
->>>>>>> bdf1c965
 
     ρu = FT[1.0, 2.0, 3.0]
     e_pot = FT(100.0)
@@ -828,11 +812,7 @@
 
     FT = Float64
     z, e_int, ρ, q_tot, q_pt, T, p, θ_liq_ice =
-<<<<<<< HEAD
-        MT.tested_profiles(param_set, 50, FT)
-=======
         tested_profiles(param_set, 50, FT)
->>>>>>> bdf1c965
 
     # PhasePartition test is noisy, so do this only once:
     ts_dry = PhaseDry(param_set, first(e_int), first(ρ))
