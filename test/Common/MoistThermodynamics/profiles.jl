--- conflicted
+++ resolved
@@ -103,22 +103,17 @@
     # This is exact when `RS <= 1` and gives super-saturated states
     # with non-zero condensate for `RS > 1`. In the latter case,
     # the density is only approximate.
-    q_tot = vapor_specific_humidity.(Ref(param_set), T, p, RS)
+    phase_type = PhaseEquil # TODO: Verify this!
+    q_tot = vapor_specific_humidity.(Ref(param_set), T, p, RS, Ref(phase_type))
     q_liq = max.(Ref(0), RS .- 1) .* q_tot
     q_pt = PhasePartition.(q_tot, q_liq, Ref(FT(0)))
     R_m = gas_constant_air.(Ref(param_set), q_pt)
     ρ = p ./ (R_m .* T)
     # Additional variables
-<<<<<<< HEAD
-    q_sat = q_vap_saturation.(Ref(param_set), T, ρ)
+    q_sat = q_vap_saturation.(Ref(param_set), T, ρ, Ref(phase_type))
     q_tot = min.(RS .* q_sat, FT(1))
-    q_pt = PhasePartition_equil.(Ref(param_set), T, ρ, q_tot)
-=======
-    phase_type = PhaseEquil # TODO: Verify this!
-    q_sat = q_vap_saturation.(Ref(param_set), T, ρ, Ref(phase_type))
-    q_tot = min.(relative_sat .* q_sat, FT(1))
     q_pt = PhasePartition_equil.(Ref(param_set), T, ρ, q_tot, Ref(phase_type))
->>>>>>> cd6042a1
+
     e_int = internal_energy.(Ref(param_set), T, q_pt)
     θ_liq_ice = liquid_ice_pottemp.(Ref(param_set), T, ρ, q_pt)
 
