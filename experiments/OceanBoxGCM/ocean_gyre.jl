--- conflicted
+++ resolved
@@ -9,32 +9,11 @@
 using ClimateMachine.HydrostaticBoussinesq
 
 using Test
-<<<<<<< HEAD
-using CLIMA
-using CLIMA.HydrostaticBoussinesq
-using CLIMA.GenericCallbacks
-using CLIMA.ODESolvers
-using CLIMA.Mesh.Filters
-
-using CLIMA.VariableTemplates
-using CLIMA.Mesh.Grids: polynomialorder
-=======
->>>>>>> b52a7a54
 
 using CLIMAParameters
 using CLIMAParameters.Planet: grav
 struct EarthParameterSet <: AbstractEarthParameterSet end
 const param_set = EarthParameterSet()
-<<<<<<< HEAD
-
-function config_simple_box(FT, N, resolution, dimensions)
-    prob = OceanGyre{FT}(dimensions...)
-
-    _grav::FT = grav(param_set)
-
-    cʰ = sqrt(_grav * prob.H) # m/s
-    model = HydrostaticBoussinesqModel{FT}(prob, cʰ = cʰ)
-=======
 
 function config_simple_box(FT, N, resolution, dimensions; BC = nothing)
     if BC == nothing
@@ -42,7 +21,6 @@
     else
         problem = OceanGyre{FT}(dimensions...; BC = BC)
     end
->>>>>>> b52a7a54
 
     _grav::FT = grav(param_set)
     cʰ = sqrt(_grav * problem.H) # m/s
