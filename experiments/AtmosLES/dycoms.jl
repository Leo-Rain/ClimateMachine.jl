#!/usr/bin/env julia --project
using ClimateMachine
ClimateMachine.init()

using ClimateMachine.Atmos
using ClimateMachine.ConfigTypes
using ClimateMachine.Diagnostics
using ClimateMachine.DGmethods.NumericalFluxes
using ClimateMachine.GenericCallbacks
using ClimateMachine.ODESolvers
using ClimateMachine.Mesh.Filters
using ClimateMachine.MoistThermodynamics
using ClimateMachine.VariableTemplates

using Distributions
using Random
using StaticArrays
using Test
using DocStringExtensions
using LinearAlgebra

<<<<<<< HEAD
using CLIMA
using CLIMA.Atmos
using CLIMA.ConfigTypes
using CLIMA.Diagnostics
using CLIMA.DGmethods.NumericalFluxes
using CLIMA.GenericCallbacks
using CLIMA.ODESolvers
using CLIMA.Mesh.Filters
using CLIMA.MoistThermodynamics
using CLIMA.VariableTemplates

=======
>>>>>>> b52a7a54
using CLIMAParameters
using CLIMAParameters.Planet: cp_d, MSLP, grav, LH_v0
struct EarthParameterSet <: AbstractEarthParameterSet end
const param_set = EarthParameterSet()

<<<<<<< HEAD
import CLIMA.DGmethods:
    vars_state,
    vars_aux,
=======
import ClimateMachine.DGmethods:
    vars_state_conservative,
    vars_state_auxiliary,
>>>>>>> b52a7a54
    vars_integrals,
    vars_reverse_integrals,
    indefinite_stack_integral!,
    reverse_indefinite_stack_integral!,
    integral_load_auxiliary_state!,
    integral_set_auxiliary_state!,
    reverse_integral_load_auxiliary_state!,
    reverse_integral_set_auxiliary_state!

import ClimateMachine.DGmethods: boundary_state!
import ClimateMachine.Atmos: flux_second_order!

# -------------------- Radiation Model -------------------------- #
vars_state_conservative(::RadiationModel, FT) = @vars()
vars_state_auxiliary(::RadiationModel, FT) = @vars()
vars_integrals(::RadiationModel, FT) = @vars()
vars_reverse_integrals(::RadiationModel, FT) = @vars()

function atmos_nodal_update_auxiliary_state!(
    ::RadiationModel,
    ::AtmosModel,
    state::Vars,
    aux::Vars,
    t::Real,
) end

function integral_load_auxiliary_state!(
    ::RadiationModel,
    integ::Vars,
    state::Vars,
    aux::Vars,
) end
function integral_set_auxiliary_state!(::RadiationModel, aux::Vars, integ::Vars) end
function reverse_integral_load_auxiliary_state!(
    ::RadiationModel,
    integ::Vars,
    state::Vars,
    aux::Vars,
) end
function reverse_integral_set_auxiliary_state!(
    ::RadiationModel,
    aux::Vars,
    integ::Vars,
) end
function flux_radiation!(
    ::RadiationModel,
    flux::Grad,
    state::Vars,
    aux::Vars,
    t::Real,
) end

# ------------------------ Begin Radiation Model ---------------------- #
"""
  DYCOMSRadiation <: RadiationModel

Stevens et. al (2005) approximation of longwave radiative fluxes in DYCOMS.
Analytical description as a function of the liquid water path and inversion height zᵢ

* Stevens, B. et. al. (2005) "Evaluation of Large-Eddy Simulations via Observations of Nocturnal Marine Stratocumulus". Mon. Wea. Rev., 133, 1443–1462, https://doi.org/10.1175/MWR2930.1
"""
struct DYCOMSRadiation{FT} <: RadiationModel
    "mass absorption coefficient `[m^2/kg]`"
    κ::FT
    "Troposphere cooling parameter `[m^(-4/3)]`"
    α_z::FT
    "Inversion height `[m]`"
    z_i::FT
    "Density"
    ρ_i::FT
    "Large scale divergence `[s^(-1)]`"
    D_subsidence::FT
    "Radiative flux parameter `[W/m^2]`"
    F_0::FT
    "Radiative flux parameter `[W/m^2]`"
    F_1::FT
end

vars_state_auxiliary(m::DYCOMSRadiation, FT) = @vars(Rad_flux::FT)

vars_integrals(m::DYCOMSRadiation, FT) = @vars(attenuation_coeff::FT)
function integral_load_auxiliary_state!(
    m::DYCOMSRadiation,
    integrand::Vars,
    state::Vars,
    aux::Vars,
)
    FT = eltype(state)
    integrand.radiation.attenuation_coeff = state.ρ * m.κ * aux.moisture.q_liq
end
function integral_set_auxiliary_state!(
    m::DYCOMSRadiation,
    aux::Vars,
    integral::Vars,
)
    integral = integral.radiation.attenuation_coeff
    aux.∫dz.radiation.attenuation_coeff = integral
end

vars_reverse_integrals(m::DYCOMSRadiation, FT) = @vars(attenuation_coeff::FT)
function reverse_integral_load_auxiliary_state!(
    m::DYCOMSRadiation,
    integrand::Vars,
    state::Vars,
    aux::Vars,
)
    FT = eltype(state)
    #integrand.radiation.attenuation_coeff = state.ρ * m.κ * aux.moisture.q_liq
    integrand.radiation.attenuation_coeff = aux.∫dz.radiation.attenuation_coeff
end
function reverse_integral_set_auxiliary_state!(
    m::DYCOMSRadiation,
    aux::Vars,
    integral::Vars,
)
    aux.∫dnz.radiation.attenuation_coeff = integral.radiation.attenuation_coeff
end

function flux_radiation!(
    m::DYCOMSRadiation,
    atmos::AtmosModel,
    flux::Grad,
    state::Vars,
    aux::Vars,
    t::Real,
)
    FT = eltype(flux)
    z = altitude(atmos, aux)
    Δz_i = max(z - m.z_i, -zero(FT))
    # Constants
    upward_flux_from_cloud = m.F_0 * exp(-aux.∫dnz.radiation.attenuation_coeff)
    upward_flux_from_sfc = m.F_1 * exp(-aux.∫dz.radiation.attenuation_coeff)
    free_troposphere_flux =
        m.ρ_i *
        FT(cp_d(atmos.param_set)) *
        m.D_subsidence *
        m.α_z *
        cbrt(Δz_i) *
        (Δz_i / 4 + m.z_i)
    F_rad =
        upward_flux_from_sfc + upward_flux_from_cloud + free_troposphere_flux
    ẑ = vertical_unit_vector(atmos, aux)
    flux.ρe += F_rad * ẑ
end
# -------------------------- End Radiation Model ------------------------ #

"""
  Initial Condition for DYCOMS_RF01 LES
@article{doi:10.1175/MWR2930.1,
author = {Stevens, Bjorn and Moeng, Chin-Hoh and Ackerman,
          Andrew S. and Bretherton, Christopher S. and Chlond,
          Andreas and de Roode, Stephan and Edwards, James and Golaz,
          Jean-Christophe and Jiang, Hongli and Khairoutdinov,
          Marat and Kirkpatrick, Michael P. and Lewellen, David C. and Lock, Adrian and
          Maeller, Frank and Stevens, David E. and Whelan, Eoin and Zhu, Ping},
title = {Evaluation of Large-Eddy Simulations via Observations of Nocturnal Marine Stratocumulus},
journal = {Monthly Weather Review},
volume = {133},
number = {6},
pages = {1443-1462},
year = {2005},
doi = {10.1175/MWR2930.1},
URL = {https://doi.org/10.1175/MWR2930.1},
eprint = {https://doi.org/10.1175/MWR2930.1}
}
"""
function init_dycoms!(bl, state, aux, (x, y, z), t)
    FT = eltype(state)

    z = altitude(bl, aux)

    # These constants are those used by Stevens et al. (2005)
    qref = FT(9.0e-3)
    q_pt_sfc = PhasePartition(qref)
    Rm_sfc = gas_constant_air(bl.param_set, q_pt_sfc)
    T_sfc = FT(290.4)
    _MSLP = FT(MSLP(bl.param_set))
    _grav = FT(grav(bl.param_set))

    # Specify moisture profiles
    q_liq = FT(0)
    q_ice = FT(0)
    zb = FT(600)         # initial cloud bottom
    zi = FT(840)         # initial cloud top

    if z <= zi
        θ_liq = FT(289.0)
        q_tot = qref
    else
        θ_liq = FT(297.0) + (z - zi)^(FT(1 / 3))
        q_tot = FT(1.5e-3)
    end

    ugeo = FT(7)
    vgeo = FT(-5.5)
    u, v, w = ugeo, vgeo, FT(0)

    # Perturb initial state to break symmetry and trigger turbulent convection
    r1 = FT(rand(Uniform(-0.001, 0.001)))
    if z <= 200.0
        θ_liq += r1 * θ_liq
    end

    # Pressure
    H = Rm_sfc * T_sfc / _grav
    p = _MSLP * exp(-z / H)

    # Density, Temperature

    ts = LiquidIcePotTempSHumEquil_given_pressure(bl.param_set, θ_liq, p, q_tot)
    ρ = air_density(ts)

    e_kin = FT(1 / 2) * FT((u^2 + v^2 + w^2))
    e_pot = gravitational_potential(bl.orientation, aux)
    E = ρ * total_energy(e_kin, e_pot, ts)

    state.ρ = ρ
    state.ρu = SVector(ρ * u, ρ * v, ρ * w)
    state.ρe = E
    state.moisture.ρq_tot = ρ * q_tot

    return nothing
end

function config_dycoms(FT, N, resolution, xmax, ymax, zmax)
    # Reference state
    T_min = FT(289)
    T_s = FT(290.4)
    _grav = FT(grav(param_set))
    _cp_d = FT(cp_d(param_set))
    Γ_lapse = _grav / _cp_d
    T = LinearTemperatureProfile(T_min, T_s, Γ_lapse)
    rel_hum = FT(0)
    ref_state = HydrostaticState(T, rel_hum)

    # Radiation model
    κ = FT(85)
    α_z = FT(1)
    z_i = FT(840)
    ρ_i = FT(1.13)

    D_subsidence = FT(3.75e-6)

    F_0 = FT(70)
    F_1 = FT(22)
    radiation = DYCOMSRadiation{FT}(κ, α_z, z_i, ρ_i, D_subsidence, F_0, F_1)

    # Sources
    f_coriolis = FT(1.03e-4)
    u_geostrophic = FT(7.0)
    v_geostrophic = FT(-5.5)
    w_ref = FT(0)
    u_relaxation = SVector(u_geostrophic, v_geostrophic, w_ref)
    # Sponge
    c_sponge = 1
    # Rayleigh damping
    zsponge = FT(1500.0)
    rayleigh_sponge =
        RayleighSponge{FT}(zmax, zsponge, c_sponge, u_relaxation, 2)
    # Geostrophic forcing
    geostrophic_forcing =
        GeostrophicForcing{FT}(f_coriolis, u_geostrophic, v_geostrophic)

    # Boundary conditions
    # SGS Filter constants
    C_smag = FT(0.21) # 0.21 for stable testing, 0.18 in practice
    C_drag = FT(0.0011)
    LHF = FT(115)
    SHF = FT(15)
    ics = init_dycoms!
    moisture_flux = LHF / FT(LH_v0(param_set))

    source = (
        Gravity(),
        rayleigh_sponge,
        Subsidence{FT}(D_subsidence),
        geostrophic_forcing,
    )

    model = AtmosModel{FT}(
        AtmosLESConfigType,
        param_set;
        ref_state = ref_state,
        turbulence = SmagorinskyLilly{FT}(C_smag),
        moisture = EquilMoist{FT}(maxiter = 1, tolerance = FT(100)),
        radiation = radiation,
        source = source,
        boundarycondition = (
            AtmosBC(
                momentum = Impenetrable(DragLaw(
                    (state, aux, t, normPu) -> C_drag,
                )),
                energy = PrescribedEnergyFlux((state, aux, t) -> LHF + SHF),
                moisture = PrescribedMoistureFlux(
                    (state, aux, t) -> moisture_flux,
                ),
            ),
            AtmosBC(),
        ),
        init_state_conservative = ics,
    )

    ode_solver = ClimateMachine.ExplicitSolverType(
        solver_method = LSRK144NiegemannDiehlBusch,
    )

    config = ClimateMachine.AtmosLESConfiguration(
        "DYCOMS",
        N,
        resolution,
        xmax,
        ymax,
        zmax,
        param_set,
        init_dycoms!,
        solver_type = ode_solver,
        model = model,
    )
    return config
end

function config_diagnostics(driver_config)
    interval = "10000steps"
    dgngrp = setup_atmos_default_diagnostics(interval, driver_config.name)
    return ClimateMachine.DiagnosticsConfiguration([dgngrp])
end

function main()

    FT = Float64

    # DG polynomial order
    N = 4

    # Domain resolution and size
    Δh = FT(40)
    Δv = FT(20)
    resolution = (Δh, Δh, Δv)

    xmax = FT(1000)
    ymax = FT(1000)
    zmax = FT(2500)

    t0 = FT(0)
    timeend = FT(100)

    driver_config = config_dycoms(FT, N, resolution, xmax, ymax, zmax)
    solver_config = ClimateMachine.SolverConfiguration(
        t0,
        timeend,
        driver_config,
        init_on_cpu = true,
    )
    dgn_config = config_diagnostics(driver_config)

    cbtmarfilter = GenericCallbacks.EveryXSimulationSteps(1) do (init = false)
        Filters.apply!(solver_config.Q, 6, solver_config.dg.grid, TMARFilter())
        nothing
    end

    result = ClimateMachine.invoke!(
        solver_config;
        diagnostics_config = dgn_config,
        user_callbacks = (cbtmarfilter,),
        check_euclidean_distance = true,
    )
end

main()<|MERGE_RESOLUTION|>--- conflicted
+++ resolved
@@ -19,34 +19,14 @@
 using DocStringExtensions
 using LinearAlgebra
 
-<<<<<<< HEAD
-using CLIMA
-using CLIMA.Atmos
-using CLIMA.ConfigTypes
-using CLIMA.Diagnostics
-using CLIMA.DGmethods.NumericalFluxes
-using CLIMA.GenericCallbacks
-using CLIMA.ODESolvers
-using CLIMA.Mesh.Filters
-using CLIMA.MoistThermodynamics
-using CLIMA.VariableTemplates
-
-=======
->>>>>>> b52a7a54
 using CLIMAParameters
 using CLIMAParameters.Planet: cp_d, MSLP, grav, LH_v0
 struct EarthParameterSet <: AbstractEarthParameterSet end
 const param_set = EarthParameterSet()
 
-<<<<<<< HEAD
-import CLIMA.DGmethods:
-    vars_state,
-    vars_aux,
-=======
 import ClimateMachine.DGmethods:
     vars_state_conservative,
     vars_state_auxiliary,
->>>>>>> b52a7a54
     vars_integrals,
     vars_reverse_integrals,
     indefinite_stack_integral!,
