#!/usr/bin/env julia --project
# # [Example - Rising Thermal Bubble](@id EX-RTB-docs)
#
# In this example, we demonstrate the usage of the ClimateMachine [AtmosModel](@ref AtmosModel-docs)
# machinery to solve for a the fluid dynamics of a thermal perturbation
# in a neutrally stratified background state defined by its uniform
# potential temperature. We solve a flow in a [`FlatOrientation`](@ref LESConfig) (Box) configuration - this is representative of a large-eddy simulation. Several versions of the problem setup
# may be found in literature, but the general idea is to examine the vertical ascent of a
# thermal `bubble` (we can interpret these as simple representation of convective updrafts).
# The example is essentially a lineb-by-line walkthrough.
#
# ## Description of experiment
# 1) Dry Rising Bubble (circular potential temperature perturbation)
# 2) Boundaries
#    - `Impenetrable(FreeSlip())` - no momentum flux, no mass flux through walls.
#    - `Impermeable()` - non-porous walls, i.e. no diffusive fluxes through walls.
#    - Laterally periodic
# 3) Domain - 2500m (horizontal) x 2500m (horizontal) x 2500m (vertical)
# 4) Resolution - 50m effective resolution
# 5) Total simulation time - 1000s
# 6) Mesh Aspect Ratio (Effective resolution) 1:1
# 7) Overrides defaults for
#    - CPU Initialisation
#    - Time integrator
#    - Sources
#    - Smagorinsky Coefficient
# 8) Default settings can be found in `src/Driver/<files>.jl`

#md # !!! note
#md #     This experiment setup assumes that you have installed ClimateMachine according to
#md #     the instructions on the landing page. We suggest that you attempt to run the
#md #     `runtests.jl` file in the main `ClimateMachine` directory to ensure that packages and
#md #     `git` histories are consistently installed / managed. We assume the users' familiarity
#md #     with the conservative form of the equations of motion for a compressible fluid (see the [`AtmosModel`](@ref AtmosModel-docs) page).
#md #
#md #     The following topics are covered in this example
#md #     - Package requirements
#md #     - Defining a `model` subtype for the set of conservation equations
#md #     - Defining the initial conditions
#md #     - Applying boundary conditions
#md #     - Applying source terms
#md #     - Choosing a turbulence model
#md #     - Adding tracers to the model
#md #     - Choosing a time-integrator
#md #     - Choosing diagnostics (output) configurations
#md #
#md #     The following topics are not covered in this example
#md #     - Defining new boundary conditions
#md #     - Defining new turbulence models
#md #     - Building new time-integrators
#md #     - Adding diagnostic variables (beyond a standard pre-defined list of variables)
#
# ## Boilerplate (Using Modules)
#
# #### [Skip Section](@ref init)
#
# Before setting up our experiment, we recognize that we need to import
# some pre-defined functions from other packages. Julia allows us to use existing modules (variable workspaces), or write our own to do so.
# Complete documentation for the Julia module system can be found [here](https://docs.julialang.org/en/v1/manual/modules/#).

# We need to use the ClimateMachine module! This imports all functions specific to atmospheric and ocean flow modelling.
# While we do not cover the ins-and-outs of the contents of each of these we provide brief descriptions of the utility of each of the loaded packages.
using ClimateMachine
ClimateMachine.init()

using ClimateMachine.Atmos
# - Required so that we inherit the appropriate model types for the large-eddy simulation (LES) and global-circulation-model (GCM) configurations.
using ClimateMachine.ConfigTypes
# - Required so that we may define diagnostics configurations, e.g. choice of file-writer, choice of output variable sets, output-frequency and directory,
using ClimateMachine.Diagnostics
# - Required so that we may define (or utilise existing functions) functions that are `called-back` or executed at frequencies of either timesteps, simulation-time, or wall-clock time.
using ClimateMachine.GenericCallbacks
# - Required so we load the appropriate functions for the time-integration component. Contains ODESolver methods.
using ClimateMachine.ODESolvers
# - Required for utility of spatial filtering functions (e.g. positivity preservation)
using ClimateMachine.Mesh.Filters
# - Required so functions for computation of moist thermodynamic quantities is enabled.
using ClimateMachine.MoistThermodynamics
# - Required so we may access our variable arrays by a sensible naming convention rather than by numerical array indices.
using ClimateMachine.VariableTemplates
# - Required so we may access planet parameters ([CLIMAParameters](https://CliMA.github.io/CLIMAParameters.jl/latest/) specific to this problem include the gas constant, specific heats, mean-sea-level pressure, gravity and the Smagorinsky coefficient)

# In ClimateMachine we use `StaticArrays` for our variable arrays.
using StaticArrays
# We also use the `Test` package to help with unit tests and continuous integration systems to design sensible tests
# for our experiment to ensure new / modified blocks of code don't damage the fidelity of the physics. The test defined within this experiment is not a unit test for a specific subcomponent, but ensures time-integration of the defined problem conditions within a reasonable tolerance. Immediately useful macros and functions from this include `@test` and `@testset` which will allow us to define the testing parameter sets.
using Test

<<<<<<< HEAD
using CLIMA
using CLIMA.Atmos
using CLIMA.ConfigTypes
using CLIMA.Diagnostics
using CLIMA.GenericCallbacks
using CLIMA.ODESolvers
using CLIMA.Mesh.Filters
using CLIMA.MoistThermodynamics
using CLIMA.VariableTemplates

using CLIMAParameters
=======
using CLIMAParameters
using CLIMAParameters.Atmos.SubgridScale: C_smag
>>>>>>> b52a7a54
using CLIMAParameters.Planet: R_d, cp_d, cv_d, MSLP, grav
struct EarthParameterSet <: AbstractEarthParameterSet end
const param_set = EarthParameterSet()

<<<<<<< HEAD
# ------------------------ Description ------------------------- #
# 1) Dry Rising Bubble (circular potential temperature perturbation)
# 2) Boundaries - `All Walls` : Impenetrable(FreeSlip())
#                               Laterally periodic
# 3) Domain - 2500m[horizontal] x 2500m[horizontal] x 2500m[vertical]
# 4) Timeend - 1000s
# 5) Mesh Aspect Ratio (Effective resolution) 1:1
# 7) Overrides defaults for
#               `init_on_cpu`
#               `solver_type`
#               `sources`
#               `C_smag`
# 8) Default settings can be found in `src/Driver/Configurations.jl`
# ------------------------ Description ------------------------- #
=======
# ## [Initial Conditions](@id init)
# This example of a rising thermal bubble can be classified as an initial value problem. We must (at the very least) assign values for the initial variables in a sensible manner. This example demonstrates the use of functions defined in the [`MoistThermodynamics`](@ref MoistThermodynamics-docs) package to generate the appropriate initial state for our problem.

#md # !!! note
#md #     The following variables are assigned in the initial condition
#md #     - `state.ρ` = Scalar quantity for initial density profile
#md #     - `state.ρu`= 3-component vector for initial momentum profile
#md #     - `state.ρe`= Scalar quantity for initial total-energy profile
#md #     - `state.moisture.ρq_tot` = Scalar quantity for the total specific humidity
#md #     - `state.tracers.ρχ` = Vector of four tracers (here, for demonstration only; we can interpret these as dye injections for visualisation purposes)

"""
    init_risingbubble!(bl, state, aux, (x,y,z), t)

Arguments

- bl = `BalanceLaw` (for this example, this is the `AtmosModel <: BalanceLaw`)
- state = Array of prognostic (or state) variables. These are conserved quantities. Indices accessed using the `VariableTemplates` system. (elements are floating-point values)
- aux = Array of auxiliary (or helper) variables. These may include auxiliary thermodynamic variables / diagnostics / variables for debug assistance (and other variables for which we don't need time-integration) (elements are floating-point values)
- (x,y,z) = `Tuple` specifying the `local Cartesian coordinates`. (elements are floating point values)
- t = Simulation time in seconds, a `Real` value.

Returns
- Updated values for `state.<variable_name>`
"""
>>>>>>> b52a7a54
function init_risingbubble!(bl, state, aux, (x, y, z), t)
    # Problem float-type
    FT = eltype(state)

    # Unpack constant parameters
    R_gas::FT = R_d(bl.param_set)
    c_p::FT = cp_d(bl.param_set)
    c_v::FT = cv_d(bl.param_set)
    p0::FT = MSLP(bl.param_set)
    _grav::FT = grav(bl.param_set)
    γ::FT = c_p / c_v

    # Define bubble center and background potential temperature
    xc::FT = 1250
    yc::FT = 1250
    zc::FT = 1000
    r = sqrt((x - xc)^2 + (y - yc)^2 + (z - zc)^2)
    rc::FT = 500
    θ_ref::FT = 300
    Δθ::FT = 0

    # Compute temperature difference over bubble region
    if r <= rc
        Δθ = FT(5) * cospi(r / rc / 2)
    end

    # Compute perturbed thermodynamic state:
    θ = θ_ref + Δθ                                      # potential temperature
    π_exner = FT(1) - _grav / (c_p * θ) * z             # exner pressure
    ρ = p0 / (R_gas * θ) * (π_exner)^(c_v / R_gas)      # density
    q_tot = FT(0)                                       # total specific humidity
    ts = LiquidIcePotTempSHumEquil(bl.param_set, θ, ρ, q_tot) # thermodynamic state
    q_pt = PhasePartition(ts)                           # phase partition
    ρu = SVector(FT(0), FT(0), FT(0))                   # momentum
    #State (prognostic) variable assignment
    e_kin = FT(0)                                       # kinetic energy
    e_pot = gravitational_potential(bl.orientation, aux)# potential energy
    ρe_tot = ρ * total_energy(e_kin, e_pot, ts)         # total energy

    ρχ = FT(0)                                          # tracer

    # We inject tracers at the initial condition at some specified z coordinates
    if 500 < z <= 550
        ρχ += FT(0.05)
    end

    # We want 4 tracers
    ntracers = 4

    # Define 4 tracers, (arbitrary scaling for this demo problem)
    ρχ = SVector{ntracers, FT}(ρχ, ρχ / 2, ρχ / 3, ρχ / 4)

    # Assign State Variables
    state.ρ = ρ
    state.ρu = ρu
    state.ρe = ρe_tot
    state.moisture.ρq_tot = ρ * q_pt.tot
    state.tracers.ρχ = ρχ
end

# ## [Model Configuration](@id config-helper)
# We define a configuration function to assist in prescribing the physical model. The purpose of this is to populate the [`ClimateMachine.AtmosLESConfiguration`](@ref LESConfig) with arguments appropriate to the problem being considered.
"""
    config_risingbubble(FT, N, resolution, xmax, ymax, zmax)

Arguments
- FT = Floating-point type. Currently `Float64` or `Float32`
- N  = DG Polynomial order
- resolution = 3-component Tuple (Δx, Δy, Δz) with effective resolutions for Cartesian directions
- xmax, ymax, zmax = Domain maximum extents. Assumes (0,0,0) to be the domain minimum extents unless otherwise specified.

Returns
- `config` = Object using the constructor for the `AtmosLESConfiguration`
"""
function config_risingbubble(FT, N, resolution, xmax, ymax, zmax)

    # Choose an Explicit Multi-rate Solver from the existing [ODESolvers](@ref ODESolvers-docs) options
    # Apply the outer constructor to define the `ode_solver`. Here
    # `AtmosAcousticGravityLinearModel` splits the acoustic-gravity wave components
    # from the advection-diffusion dynamics. The 1D-IMEX method is less appropriate for the problem given the current mesh aspect ratio (1:1)
    ode_solver = ClimateMachine.MultirateSolverType(
        linear_model = AtmosAcousticGravityLinearModel,
        slow_method = LSRK144NiegemannDiehlBusch,
        fast_method = LSRK144NiegemannDiehlBusch,
        timestep_ratio = 10,
    )

    # Since we want four tracers, we specify this and include
    # the appropriate diffusivity scaling coefficients (normally these
    # would be physically informed but for this demonstration we use
    # integers corresponding to the tracer index identifier)
    ntracers = 4
    δ_χ = SVector{ntracers, FT}(1, 2, 3, 4)

    # The model coefficient for the turbulence closure is defined via the [CLIMAParameters
    # package](https://CliMA.github.io/CLIMAParameters.jl/latest/)
    # A reference state for the linearisation step is also defined.
    ref_state =
        HydrostaticState(DryAdiabaticProfile(typemin(FT), FT(300)), FT(0))

    # The fun part! Here we assemble the `AtmosModel`.
    #md # !!! note
    #md #     Docs on model subcomponent options can be found here:
    #md #     - [`param_set`](https://CliMA.github.io/CLIMAParameters.jl/latest/)
    #md #     - [`turbulence`](@ref Turbulence-Closures-docs)
    #md #     - [`hyperdiffusion`](@ref Hyperdiffusion-docs)
    #md #     - [`source`](@ref atmos-sources)
    #md #     - [`tracers`](@ref Tracers-docs)
    #md #     - [`init_state`](@ref init)

    _C_smag = FT(C_smag(param_set))
    model = AtmosModel{FT}(
<<<<<<< HEAD
        AtmosLESConfigType;
        turbulence = SmagorinskyLilly(C_smag),
        hyperdiffusion = StandardHyperDiffusion(60),
        source = (Gravity(),),
        ref_state = ref_state,
        init_state = init_risingbubble!,
        param_set = param_set,
=======
        AtmosLESConfigType,                          # Flow in a box, requires the AtmosLESConfigType
        param_set;                                   # Parameter set corresponding to earth parameters
        turbulence = SmagorinskyLilly(_C_smag),       # Turbulence closure model
        hyperdiffusion = StandardHyperDiffusion(60), # Hyperdiffusion (4th order) model
        source = (Gravity(),),                       # Gravity is the only source term here
        tracers = NTracers{ntracers, FT}(δ_χ),       # Tracer model with diffusivity coefficients
        ref_state = ref_state,                       # Reference state
        init_state_conservative = init_risingbubble!,             # Apply the initial condition
>>>>>>> b52a7a54
    )

    # Finally,  we pass a `Problem Name` string, the mesh information, and the model type to  the [`AtmosLESConfiguration`] object.
    config = ClimateMachine.AtmosLESConfiguration(
        "DryRisingBubble",       # Problem title [String]
        N,                       # Polynomial order [Int]
        resolution,              # (Δx, Δy, Δz) effective resolution [m]
        xmax,                    # Domain maximum size [m]
        ymax,                    # Domain maximum size [m]
        zmax,                    # Domain maximum size [m]
        param_set,               # Parameter set.
        init_risingbubble!,      # Function specifying initial condition
        solver_type = ode_solver,# Time-integrator type
        model = model,           # Model type
    )
    return config
end

#md # !!! note
#md #     `Keywords` are used to specify some arguments (see appropriate source files).

# ## [Diagnostics](@id config_diagnostics)
# Here we define the diagnostic configuration specific to this problem.
function config_diagnostics(driver_config)
    interval = "10000steps"
    dgngrp = setup_atmos_default_diagnostics(interval, driver_config.name)
    return ClimateMachine.DiagnosticsConfiguration([dgngrp])
end

function main()
    # These are essentially arguments passed to the [`config_risingbubble`](@ref config-helper) function.
    # For type consistency we explicitly define the problem floating-precision.
    FT = Float64
    # We need to specify the polynomial order for the DG discretization, effective resolution, simulation end-time,
    # the domain bounds, and the courant-number for the time-integrator. Note how the time-integration components
    # `solver_config` are distinct from the spatial / model components in `driver_config`. `init_on_cpu` is a helper
    # keyword argument that forces problem initialisation on CPU (thereby allowing the use of random seeds, spline interpolants and other special functions at the initialisation step.)
    N = 4
    Δh = FT(50)
    Δv = FT(50)
    resolution = (Δh, Δh, Δv)
    xmax = FT(2500)
    ymax = FT(2500)
    zmax = FT(2500)
    t0 = FT(0)
    timeend = FT(1000)
    CFL = FT(20)

    # Assign configurations so they can be passed to the `invoke!` function
    driver_config = config_risingbubble(FT, N, resolution, xmax, ymax, zmax)
    solver_config = ClimateMachine.SolverConfiguration(
        t0,
        timeend,
        driver_config,
        init_on_cpu = true,
        Courant_number = CFL,
    )
    dgn_config = config_diagnostics(driver_config)

    # User defined filter (TMAR positivity preserving filter)
    cbtmarfilter = GenericCallbacks.EveryXSimulationSteps(1) do (init = false)
        Filters.apply!(solver_config.Q, 6, solver_config.dg.grid, TMARFilter())
        nothing
    end

    # Invoke solver (calls `solve!` function for time-integrator), pass the driver, solver and diagnostic config
    # information.
    result = ClimateMachine.invoke!(
        solver_config;
        diagnostics_config = dgn_config,
        user_callbacks = (cbtmarfilter,),
        check_euclidean_distance = true,
    )

    # Check that the solution norm is reasonable.
    @test isapprox(result, FT(1); atol = 1.5e-3)
end

# The experiment definition is now complete. Time to run it.

# ## Running the Experiment
# `julia --project /experiments/AtmosLES/risingbubble.jl` will run the experiment from the main ClimateMachine directory,
# with diagnostics output at the intervals specified in [`config_diagnostics`](@ref config_diagnostics). You
# can also prescribe command line arguments (docs pending, `Driver.jl`) for simulation update and output specifications.
# For rapid turnaround, we recommend that you run this experiment on a GPU.

# ## [Output Visualisation](@id output-viz)
#md # See command line output arguments listed [here](https://github.com/CliMA/ClimateMachine.jl/wiki/ClimateMachine-command-line-arguments).
#md # For VTK output,
#md # - [VisIt](https://wci.llnl.gov/simulation/computer-codes/visit/)
#md # - [Paraview](https://wci.llnl.gov/simulation/computer-codes/visit/)
#md # are two commonly used programs for `.vtu` files.
#md # For NetCDF or JLD2 diagnostics you may use Julia's [`NCDatasets`](https://github.com/Alexander-Barth/NCDatasets.jl) and [`JLD2`](https://github.com/JuliaIO/JLD2.jl) packages with
#md # a suitable plotting program.
#
#

main()<|MERGE_RESOLUTION|>--- conflicted
+++ resolved
@@ -86,42 +86,12 @@
 # for our experiment to ensure new / modified blocks of code don't damage the fidelity of the physics. The test defined within this experiment is not a unit test for a specific subcomponent, but ensures time-integration of the defined problem conditions within a reasonable tolerance. Immediately useful macros and functions from this include `@test` and `@testset` which will allow us to define the testing parameter sets.
 using Test
 
-<<<<<<< HEAD
-using CLIMA
-using CLIMA.Atmos
-using CLIMA.ConfigTypes
-using CLIMA.Diagnostics
-using CLIMA.GenericCallbacks
-using CLIMA.ODESolvers
-using CLIMA.Mesh.Filters
-using CLIMA.MoistThermodynamics
-using CLIMA.VariableTemplates
-
-using CLIMAParameters
-=======
 using CLIMAParameters
 using CLIMAParameters.Atmos.SubgridScale: C_smag
->>>>>>> b52a7a54
 using CLIMAParameters.Planet: R_d, cp_d, cv_d, MSLP, grav
 struct EarthParameterSet <: AbstractEarthParameterSet end
 const param_set = EarthParameterSet()
 
-<<<<<<< HEAD
-# ------------------------ Description ------------------------- #
-# 1) Dry Rising Bubble (circular potential temperature perturbation)
-# 2) Boundaries - `All Walls` : Impenetrable(FreeSlip())
-#                               Laterally periodic
-# 3) Domain - 2500m[horizontal] x 2500m[horizontal] x 2500m[vertical]
-# 4) Timeend - 1000s
-# 5) Mesh Aspect Ratio (Effective resolution) 1:1
-# 7) Overrides defaults for
-#               `init_on_cpu`
-#               `solver_type`
-#               `sources`
-#               `C_smag`
-# 8) Default settings can be found in `src/Driver/Configurations.jl`
-# ------------------------ Description ------------------------- #
-=======
 # ## [Initial Conditions](@id init)
 # This example of a rising thermal bubble can be classified as an initial value problem. We must (at the very least) assign values for the initial variables in a sensible manner. This example demonstrates the use of functions defined in the [`MoistThermodynamics`](@ref MoistThermodynamics-docs) package to generate the appropriate initial state for our problem.
 
@@ -147,7 +117,6 @@
 Returns
 - Updated values for `state.<variable_name>`
 """
->>>>>>> b52a7a54
 function init_risingbubble!(bl, state, aux, (x, y, z), t)
     # Problem float-type
     FT = eltype(state)
@@ -260,15 +229,6 @@
 
     _C_smag = FT(C_smag(param_set))
     model = AtmosModel{FT}(
-<<<<<<< HEAD
-        AtmosLESConfigType;
-        turbulence = SmagorinskyLilly(C_smag),
-        hyperdiffusion = StandardHyperDiffusion(60),
-        source = (Gravity(),),
-        ref_state = ref_state,
-        init_state = init_risingbubble!,
-        param_set = param_set,
-=======
         AtmosLESConfigType,                          # Flow in a box, requires the AtmosLESConfigType
         param_set;                                   # Parameter set corresponding to earth parameters
         turbulence = SmagorinskyLilly(_C_smag),       # Turbulence closure model
@@ -277,7 +237,6 @@
         tracers = NTracers{ntracers, FT}(δ_χ),       # Tracer model with diffusivity coefficients
         ref_state = ref_state,                       # Reference state
         init_state_conservative = init_risingbubble!,             # Apply the initial condition
->>>>>>> b52a7a54
     )
 
     # Finally,  we pass a `Problem Name` string, the mesh information, and the model type to  the [`AtmosLESConfiguration`] object.
