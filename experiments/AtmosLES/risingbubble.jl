--- conflicted
+++ resolved
@@ -229,7 +229,6 @@
 
     _C_smag = FT(C_smag(param_set))
     model = AtmosModel{FT}(
-<<<<<<< HEAD
         AtmosLESConfigType,
         param_set;
         turbulence = DivDamping(0.21),
@@ -238,16 +237,6 @@
         tracers = NTracers{ntracers, FT}(δ_χ),
         ref_state = ref_state,
         init_state = init_risingbubble!,
-=======
-        AtmosLESConfigType,                          # Flow in a box, requires the AtmosLESConfigType
-        param_set;                                   # Parameter set corresponding to earth parameters
-        turbulence = SmagorinskyLilly(_C_smag),       # Turbulence closure model
-        hyperdiffusion = StandardHyperDiffusion(60), # Hyperdiffusion (4th order) model
-        source = (Gravity(),),                       # Gravity is the only source term here
-        tracers = NTracers{ntracers, FT}(δ_χ),       # Tracer model with diffusivity coefficients
-        ref_state = ref_state,                       # Reference state
-        init_state_conservative = init_risingbubble!,             # Apply the initial condition
->>>>>>> 499cb7cc
     )
 
     # Finally,  we pass a `Problem Name` string, the mesh information, and the model type to  the [`AtmosLESConfiguration`] object.
@@ -294,13 +283,7 @@
     zmax = FT(2500)
     t0 = FT(0)
     timeend = FT(1000)
-<<<<<<< HEAD
-
-    # Courant number
-    CFL = FT(10)
-=======
     CFL = FT(20)
->>>>>>> 499cb7cc
 
     # Assign configurations so they can be passed to the `invoke!` function
     driver_config = config_risingbubble(FT, N, resolution, xmax, ymax, zmax)
