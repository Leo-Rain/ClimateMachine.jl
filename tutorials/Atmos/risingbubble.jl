# # [Rising Thermal Bubble](@id EX-RTB-docs)
#
# In this example, we demonstrate the usage of the `ClimateMachine`
# [AtmosModel](@ref AtmosModel-docs) machinery to solve the fluid
# dynamics of a thermal perturbation in a neutrally stratified background state
# defined by its uniform potential temperature. We solve a flow in a
# [`FlatOrientation`](@ref LESConfig) (Box) configuration - this is
# representative of a large-eddy simulation. Several versions of the problem
# setup may be found in literature, but the general idea is to examine the
# vertical ascent of a thermal _bubble_ (we can interpret these as simple
# representation of convective updrafts).
#
# ## Description of experiment
# 1) Dry Rising Bubble (circular potential temperature perturbation)
# 2) Boundaries
#    Top and Bottom boundaries:
#    - `Impenetrable(FreeSlip())` - Top and bottom: no momentum flux, no mass flux through
#      walls.
#    - `Impermeable()` - non-porous walls, i.e. no diffusive fluxes through
#       walls.
#    Lateral boundaries
#    - Laterally periodic
# 3) Domain - 2500m (horizontal) x 2500m (horizontal) x 2500m (vertical)
# 4) Resolution - 50m effective resolution
# 5) Total simulation time - 1000s
# 6) Mesh Aspect Ratio (Effective resolution) 1:1
# 7) Overrides defaults for
#    - CPU Initialisation
#    - Time integrator
#    - Sources
#    - Smagorinsky Coefficient
# 8) Default settings can be found in `src/Driver/<files>.jl`

## !!! note
##     This experiment setup assumes that you have installed the
##     `ClimateMachine` according to the instructions on the landing page.
##     We assume the users' familiarity with the conservative form of the
##     equations of motion for a compressible fluid (see the
##     [`AtmosModel`](@ref AtmosModel-docs) page).
##
##     The following topics are covered in this example
##     - Package requirements
##     - Defining a `model` subtype for the set of conservation equations
##     - Defining the initial conditions
##     - Applying source terms
##     - Choosing a turbulence model
##     - Adding tracers to the model
##     - Choosing a time-integrator
##     - Choosing diagnostics (output) configurations
##
##     The following topics are not covered in this example
##     - Defining new boundary conditions
##     - Defining new turbulence models
##     - Building new time-integrators
##     - Adding diagnostic variables (beyond a standard pre-defined list of
##       variables)
#
# ## Code loading
#
# Before setting up our experiment, we recognize that we need to import some
# pre-defined functions from other packages. Julia allows us to use existing
# modules (variable workspaces), or write our own to do so.  Complete
# documentation for the Julia module system can be found
# [here](https://docs.julialang.org/en/v1/manual/modules/#).

# We need to use the `ClimateMachine` module! This imports all functions
# specific to atmospheric and ocean flow modeling.

using ClimateMachine
ClimateMachine.init()
using ClimateMachine.Atmos
using ClimateMachine.ConfigTypes
using ClimateMachine.Diagnostics
using ClimateMachine.GenericCallbacks
using ClimateMachine.ODESolvers
using ClimateMachine.Mesh.Filters
using ClimateMachine.TemperatureProfiles
using ClimateMachine.Thermodynamics
using ClimateMachine.VariableTemplates

# In ClimateMachine we use `StaticArrays` for our variable arrays.
# We also use the `Test` package to help with unit tests and continuous
# integration systems to design sensible tests for our experiment to ensure new
# / modified blocks of code don't damage the fidelity of the physics. The test
# defined within this experiment is not a unit test for a specific
# subcomponent, but ensures time-integration of the defined problem conditions
# within a reasonable tolerance. Immediately useful macros and functions from
# this include `@test` and `@testset` which will allow us to define the testing
# parameter sets.
using StaticArrays
using Test
using CLIMAParameters
using CLIMAParameters.Atmos.SubgridScale: C_smag
using CLIMAParameters.Planet: R_d, cp_d, cv_d, MSLP, grav
struct EarthParameterSet <: AbstractEarthParameterSet end
const param_set = EarthParameterSet()

# ## [Initial Conditions](@id init)
# This example of a rising thermal bubble can be classified as an initial value
# problem. We must (at the very least) assign values for the initial variables
# in a sensible manner. This example demonstrates the use of functions defined
# in the [`Thermodynamics`](@ref Thermodynamics-docs) package to
# generate the appropriate initial state for our problem.

## !!! note
##     The following variables are assigned in the initial condition
##     - `state.ρ` = Scalar quantity for initial density profile
##     - `state.ρu`= 3-component vector for initial momentum profile
##     - `state.ρe`= Scalar quantity for initial total-energy profile
##       humidity
##     - `state.tracers.ρχ` = Vector of four tracers (here, for demonstration
##       only; we can interpret these as dye injections for visualization
##       purposes)
function init_risingbubble!(bl, state, aux, (x, y, z), t)
    ## Problem float-type
    FT = eltype(state)

    ## Unpack constant parameters
    R_gas::FT = R_d(bl.param_set)
    c_p::FT = cp_d(bl.param_set)
    c_v::FT = cv_d(bl.param_set)
    p0::FT = MSLP(bl.param_set)
    _grav::FT = grav(bl.param_set)
    γ::FT = c_p / c_v

    ## Define bubble center and background potential temperature
    xc::FT = 5000
    yc::FT = 1000
    zc::FT = 2000
    r = sqrt((x - xc)^2 + (z - zc)^2)
    rc::FT = 2000
    θamplitude::FT = 2

    ## TODO: clean this up, or add convenience function:
    ## This is configured in the reference hydrostatic state
    θ_ref::FT = bl.ref_state.virtual_temperature_profile.T_surface

    ## Add the thermal perturbation:
    Δθ::FT = 0
    if r <= rc
        Δθ = θamplitude * (1.0 - r / rc)
    end

    ## Compute perturbed thermodynamic state:
    θ = θ_ref + Δθ                                      # potential temperature
    π_exner = FT(1) - _grav / (c_p * θ) * z             # exner pressure
    ρ = p0 / (R_gas * θ) * (π_exner)^(c_v / R_gas)      # density
    T = θ * π_exner
    e_int = internal_energy(bl.param_set, T)
    ts = PhaseDry(bl.param_set, e_int, ρ)
    ρu = SVector(FT(0), FT(0), FT(0))                   # momentum
    ## State (prognostic) variable assignment
    e_kin = FT(0)                                       # kinetic energy
    e_pot = gravitational_potential(bl.orientation, aux)# potential energy
    ρe_tot = ρ * total_energy(e_kin, e_pot, ts)         # total energy

    ρχ = FT(0)                                          # tracer

    ## We inject tracers at the initial condition at some specified z coordinates
    if 500 < z <= 550
        ρχ += FT(0.05)
    end

    ## We want 4 tracers
    ntracers = 4

    ## Define 4 tracers, (arbitrary scaling for this demo problem)
    ρχ = SVector{ntracers, FT}(ρχ, ρχ / 2, ρχ / 3, ρχ / 4)

    ## Assign State Variables
    state.ρ = ρ
    state.ρu = ρu
    state.ρe = ρe_tot
    state.tracers.ρχ = ρχ
end

# ## [Model Configuration](@id config-helper)
# We define a configuration function to assist in prescribing the physical
# model. The purpose of this is to populate the
# [`ClimateMachine.AtmosLESConfiguration`](@ref LESConfig) with arguments
# appropriate to the problem being considered.
function config_risingbubble(FT, N, resolution, xmax, ymax, zmax)

    ## Choose an Explicit Single-rate Solver from the existing [ODESolvers](@ref
    ## ODESolvers-docs) options. Apply the outer constructor to define the
    ## `ode_solver`.
    ## The 1D-IMEX method is less appropriate for the problem given the current
    ## mesh aspect ratio (1:1).
    ode_solver = ClimateMachine.ExplicitSolverType(
        solver_method = LSRK144NiegemannDiehlBusch,
    )
<<<<<<< HEAD
    ## If the user prefers a multi-rate explicit time integrator,
    ## the ode_solver above can be replaced with
    ##
    ## `ode_solver = ClimateMachine.MultirateSolverType(
    ##    linear_model = AtmosAcousticGravityLinearModel,
    ##    slow_method = LSRK144NiegemannDiehlBusch,
    ##    fast_method = LSRK144NiegemannDiehlBusch,
    ##    timestep_ratio = 10,
    ## )`
    ## See [ODESolvers](@ref ODESolvers-docs) for all of the available solvers.


    ## Since we want four tracers, we specify this and include the appropriate
    ## diffusivity scaling coefficients (normally these would be physically
    ## informed but for this demonstration we use integers corresponding to the
    ## tracer index identifier)
=======
    # If the user prefers a multi-rate explicit time integrator,
    # the ode_solver above can be replaced with 
    # 
    # `ode_solver = ClimateMachine.MultirateSolverType(
    #    fast_model = AtmosAcousticGravityLinearModel,
    #    slow_method = LSRK144NiegemannDiehlBusch,
    #    fast_method = LSRK144NiegemannDiehlBusch,
    #    timestep_ratio = 10,
    # )`
    #See [ODESolvers](@ref ODESolvers-docs) for all of the available solvers.


    # Since we want four tracers, we specify this and include the appropriate
    # diffusivity scaling coefficients (normally these would be physically
    # informed but for this demonstration we use integers corresponding to the
    # tracer index identifier)
>>>>>>> f2365411
    ntracers = 4
    δ_χ = SVector{ntracers, FT}(1, 2, 3, 4)
    # To assemble `AtmosModel` with no tracers, set `tracers = NoTracers()`.

    ## The model coefficient for the turbulence closure is defined via the
    ## [CLIMAParameters
    ## package](https://CliMA.github.io/CLIMAParameters.jl/latest/) A reference
    ## state for the linearisation step is also defined.
    T_surface = FT(300)
    T_min_ref = FT(0)
    T_profile = DryAdiabaticProfile{FT}(param_set, T_surface, T_min_ref)
    ref_state = HydrostaticState(T_profile)

    ## The fun part! Here we assemble the `AtmosModel`.
    ## !!! note
    ##     Docs on model subcomponent options can be found here:
    ##     - [`param_set`](https://CliMA.github.io/CLIMAParameters.jl/latest/)
    ##     - [`turbulence`](@ref Turbulence-Closures-docs)
    ##     - [`hyperdiffusion`](@ref Hyperdiffusion-docs)
    ##     - [`source`](@ref atmos-sources)
    ##     - [`tracers`](@ref Tracers-docs)
    ##     - [`init_state`](@ref init)

    _C_smag = FT(C_smag(param_set))
    model = AtmosModel{FT}(
        AtmosLESConfigType,                           # Flow in a box, requires the AtmosLESConfigType
        param_set;                                    # Parameter set corresponding to earth parameters
        turbulence = SmagorinskyLilly(_C_smag),       # Turbulence closure model
        moisture = DryModel(),                        # Exclude moisture variables
        hyperdiffusion = StandardHyperDiffusion(60),  # Hyperdiffusion (4th order) model
        source = (Gravity(),),                        # Gravity is the only source term here
        tracers = NTracers{ntracers, FT}(δ_χ),        # Tracer model with diffusivity coefficients
        ref_state = ref_state,                        # Reference state
        init_state_conservative = init_risingbubble!, # Apply the initial condition
    )

    ## Finally, we pass a `Problem Name` string, the mesh information, and the
    ## model type to  the [`AtmosLESConfiguration`] object.
    config = ClimateMachine.AtmosLESConfiguration(
        "DryRisingBubble",       # Problem title [String]
        N,                       # Polynomial order [Int]
        resolution,              # (Δx, Δy, Δz) effective resolution [m]
        xmax,                    # Domain maximum size [m]
        ymax,                    # Domain maximum size [m]
        zmax,                    # Domain maximum size [m]
        param_set,               # Parameter set.
        init_risingbubble!,      # Function specifying initial condition
        solver_type = ode_solver,# Time-integrator type
        model = model,           # Model type
    )
    return config
end

## !!! note
##     `Keywords` are used to specify some arguments (see appropriate source
##     files).

# ## [Diagnostics](@id config_diagnostics)
# Here we define the diagnostic configuration specific to this problem.
function config_diagnostics(driver_config)
    interval = "10000steps"
    dgngrp = setup_atmos_default_diagnostics(
        AtmosLESConfigType(),
        interval,
        driver_config.name,
    )
    return ClimateMachine.DiagnosticsConfiguration([dgngrp])
end

function main()
    ## These are essentially arguments passed to the
    ## [`config_risingbubble`](@ref config-helper) function.  For type
    ## consistency we explicitly define the problem floating-precision.
    FT = Float64
    ## We need to specify the polynomial order for the DG discretization,
    ## effective resolution, simulation end-time, the domain bounds, and the
    ## courant-number for the time-integrator. Note how the time-integration
    ## components `solver_config` are distinct from the spatial / model
    ## components in `driver_config`. `init_on_cpu` is a helper keyword argument
    ## that forces problem initialization on CPU (thereby allowing the use of
    ## random seeds, spline interpolants and other special functions at the
    ## initialization step.)
    N = 4
    Δh = FT(125)
    Δv = FT(125)
    resolution = (Δh, Δh, Δv)
    xmax = FT(10000)
    ymax = FT(500)
    zmax = FT(10000)
    t0 = FT(0)
    timeend = FT(1000)

    ## Use up to 20 if ode_solver is the multi-rate LRRK144.
    ## CFL = FT(15)

    ## Use up to 1.7 if ode_solver is the single rate LSRK144.
    CFL = FT(1.7)

    ## Assign configurations so they can be passed to the `invoke!` function
    driver_config = config_risingbubble(FT, N, resolution, xmax, ymax, zmax)
    solver_config = ClimateMachine.SolverConfiguration(
        t0,
        timeend,
        driver_config,
        init_on_cpu = true,
        Courant_number = CFL,
    )
    dgn_config = config_diagnostics(driver_config)

    ## User defined filter (TMAR positivity preserving filter)
    cbtmarfilter = GenericCallbacks.EveryXSimulationSteps(1) do (init = false)
        Filters.apply!(solver_config.Q, 6, solver_config.dg.grid, TMARFilter())
        nothing
    end

    ## Invoke solver (calls `solve!` function for time-integrator), pass the driver,
    ## solver and diagnostic config information.
    result = ClimateMachine.invoke!(
        solver_config;
        diagnostics_config = dgn_config,
        user_callbacks = (cbtmarfilter,),
        check_euclidean_distance = true,
    )

    # Check that the solution norm is reasonable.
    @test isapprox(result, FT(1); atol = 1.5e-3)
end

# The experiment definition is now complete. Time to run it.

# ## Running the Experiment
# `julia --project /experiments/AtmosLES/risingbubble.jl` will run the
# experiment from the main ClimateMachine.jl directory, with diagnostics output
# at the intervals specified in [`config_diagnostics`](@ref
# config_diagnostics).  You can also prescribe command line arguments (docs
# pending, `Driver.jl`) for simulation update and output specifications.  For
# rapid turnaround, we recommend that you run this experiment on a GPU.

# ## [Output Visualisation](@id output-viz)
## See the `ClimateMachine` [command line arguments](@ref ClimateMachine-args)
## for generating output.
##
## Given VTK output,
## - [VisIt](https://wci.llnl.gov/simulation/computer-codes/visit/)
## - [Paraview](https://wci.llnl.gov/simulation/computer-codes/visit/)
## are two commonly used programs for `.vtu` files.
##
## For NetCDF or JLD2 diagnostics you may use any of the following tools:
## Julia's
## [`NCDatasets`](https://github.com/Alexander-Barth/NCDatasets.jl) and
## [`JLD2`](https://github.com/JuliaIO/JLD2.jl) packages with a suitable
##
## or the known and quick NCDF visualization tool:
## [`ncview`](https://meteora.ucsd.edu/~pierce/ncview_home_page.html)
## plotting program.

#

main()<|MERGE_RESOLUTION|>--- conflicted
+++ resolved
@@ -189,41 +189,22 @@
     ode_solver = ClimateMachine.ExplicitSolverType(
         solver_method = LSRK144NiegemannDiehlBusch,
     )
-<<<<<<< HEAD
     ## If the user prefers a multi-rate explicit time integrator,
     ## the ode_solver above can be replaced with
     ##
     ## `ode_solver = ClimateMachine.MultirateSolverType(
-    ##    linear_model = AtmosAcousticGravityLinearModel,
+    ##    fast_model = AtmosAcousticGravityLinearModel,
     ##    slow_method = LSRK144NiegemannDiehlBusch,
     ##    fast_method = LSRK144NiegemannDiehlBusch,
     ##    timestep_ratio = 10,
     ## )`
-    ## See [ODESolvers](@ref ODESolvers-docs) for all of the available solvers.
+    ##See [ODESolvers](@ref ODESolvers-docs) for all of the available solvers.
 
 
     ## Since we want four tracers, we specify this and include the appropriate
     ## diffusivity scaling coefficients (normally these would be physically
     ## informed but for this demonstration we use integers corresponding to the
     ## tracer index identifier)
-=======
-    # If the user prefers a multi-rate explicit time integrator,
-    # the ode_solver above can be replaced with 
-    # 
-    # `ode_solver = ClimateMachine.MultirateSolverType(
-    #    fast_model = AtmosAcousticGravityLinearModel,
-    #    slow_method = LSRK144NiegemannDiehlBusch,
-    #    fast_method = LSRK144NiegemannDiehlBusch,
-    #    timestep_ratio = 10,
-    # )`
-    #See [ODESolvers](@ref ODESolvers-docs) for all of the available solvers.
-
-
-    # Since we want four tracers, we specify this and include the appropriate
-    # diffusivity scaling coefficients (normally these would be physically
-    # informed but for this demonstration we use integers corresponding to the
-    # tracer index identifier)
->>>>>>> f2365411
     ntracers = 4
     δ_χ = SVector{ntracers, FT}(1, 2, 3, 4)
     # To assemble `AtmosModel` with no tracers, set `tracers = NoTracers()`.
