--- conflicted
+++ resolved
@@ -199,13 +199,8 @@
     Δh = FT(10)
     ## Time integrator setup
     t0 = FT(0)
-<<<<<<< HEAD
     ## Courant number
-    CFLmax = FT(5)
-=======
-    # Courant number
     CFLmax = FT(20)
->>>>>>> f2365411
     timeend = FT(1000)
     xmax, ymax, zmax = FT(250), FT(250), FT(500)
 
